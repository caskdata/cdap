/*
 * Copyright © 2014-2015 Cask Data, Inc.
 *
 * Licensed under the Apache License, Version 2.0 (the "License"); you may not
 * use this file except in compliance with the License. You may obtain a copy of
 * the License at
 *
 * http://www.apache.org/licenses/LICENSE-2.0
 *
 * Unless required by applicable law or agreed to in writing, software
 * distributed under the License is distributed on an "AS IS" BASIS, WITHOUT
 * WARRANTIES OR CONDITIONS OF ANY KIND, either express or implied. See the
 * License for the specific language governing permissions and limitations under
 * the License.
 */

package co.cask.cdap.data2.dataset2.lib.table.hbase;

import co.cask.cdap.api.common.Bytes;
import co.cask.cdap.api.dataset.DatasetContext;
import co.cask.cdap.api.dataset.DatasetProperties;
import co.cask.cdap.api.dataset.DatasetSpecification;
import co.cask.cdap.api.dataset.table.ConflictDetection;
import co.cask.cdap.api.dataset.table.Table;
import co.cask.cdap.api.dataset.table.Tables;
import co.cask.cdap.common.conf.CConfiguration;
import co.cask.cdap.common.conf.Constants;
import co.cask.cdap.data.hbase.HBaseTestBase;
import co.cask.cdap.data.hbase.HBaseTestFactory;
import co.cask.cdap.data2.dataset2.lib.table.BufferingTable;
import co.cask.cdap.data2.dataset2.lib.table.BufferingTableTest;
import co.cask.cdap.data2.increment.hbase.IncrementHandlerState;
import co.cask.cdap.data2.increment.hbase96.IncrementHandler;
import co.cask.cdap.data2.util.TableId;
import co.cask.cdap.data2.util.hbase.HBaseTableUtil;
import co.cask.cdap.data2.util.hbase.HBaseTableUtilFactory;
import co.cask.cdap.test.SlowTests;
import co.cask.tephra.Transaction;
import co.cask.tephra.inmemory.DetachedTxSystemClient;
import com.google.common.base.Function;
import com.google.common.collect.Lists;
import com.google.gson.Gson;
import org.apache.hadoop.hbase.Cell;
import org.apache.hadoop.hbase.CellUtil;
import org.apache.hadoop.hbase.HRegionInfo;
import org.apache.hadoop.hbase.HTableDescriptor;
import org.apache.hadoop.hbase.client.HBaseAdmin;
import org.apache.hadoop.hbase.client.Scan;
import org.apache.hadoop.hbase.regionserver.HRegion;
import org.apache.hadoop.hbase.regionserver.RegionScanner;
import org.apache.twill.filesystem.LocalLocationFactory;
import org.junit.AfterClass;
import org.junit.Assert;
import org.junit.BeforeClass;
import org.junit.ClassRule;
import org.junit.Test;
import org.junit.experimental.categories.Category;
import org.junit.rules.TemporaryFolder;
import org.slf4j.Logger;
import org.slf4j.LoggerFactory;

import java.io.IOException;
import java.util.List;
import java.util.concurrent.TimeUnit;
import java.util.concurrent.atomic.AtomicBoolean;
import javax.annotation.Nullable;

import static org.junit.Assert.assertFalse;
import static org.junit.Assert.assertTrue;
import static org.junit.Assert.fail;

/**
 *
 */
@Category(SlowTests.class)
public class HBaseTableTest extends BufferingTableTest<BufferingTable> {
  private static final Logger LOG = LoggerFactory.getLogger(HBaseTableTest.class);
  private static final CConfiguration cConf = CConfiguration.create();
  private static final String rootPrefix = cConf.get(Constants.Dataset.TABLE_PREFIX);

  @ClassRule
  public static TemporaryFolder tmpFolder = new TemporaryFolder();

  private static HBaseTestBase testHBase;
  private static HBaseTableUtil hBaseTableUtil;
  private static CConfiguration cConf;

  @BeforeClass
  public static void beforeClass() throws Exception {
    testHBase = new HBaseTestFactory().get();
    testHBase.startHBase();
    cConf = CConfiguration.create();
    hBaseTableUtil = new HBaseTableUtilFactory(cConf).get();
    // TODO: CDAP-1634 - Explore a way to not have every HBase test class do this.
    hBaseTableUtil.createNamespaceIfNotExists(testHBase.getHBaseAdmin(), NAMESPACE1);
    hBaseTableUtil.createNamespaceIfNotExists(testHBase.getHBaseAdmin(), NAMESPACE2);
  }

  @AfterClass
  public static void afterClass() throws Exception {
<<<<<<< HEAD
    testHBase.deleteTables(hBaseTableUtil.toHBaseNamespace(NAMESPACE1));
    testHBase.deleteTables(hBaseTableUtil.toHBaseNamespace(NAMESPACE2));
    hBaseTableUtil.deleteNamespaceIfExists(testHBase.getHBaseAdmin(), NAMESPACE2);
    hBaseTableUtil.deleteNamespaceIfExists(testHBase.getHBaseAdmin(), NAMESPACE1);
=======
    hBaseTableUtil.deleteAllInNamespace(testHBase.getHBaseAdmin(), NAMESPACE_ID);
    hBaseTableUtil.deleteNamespaceIfExists(testHBase.getHBaseAdmin(), NAMESPACE_ID);
>>>>>>> 2dfade67
    testHBase.stopHBase();
  }

  @Override
  protected BufferingTable getTable(DatasetContext datasetContext, String name,
                                    ConflictDetection conflictLevel) throws Exception {
    // ttl=-1 means "keep data forever"
<<<<<<< HEAD
    return new HBaseTable(datasetContext, name, ConflictDetection.valueOf(conflictLevel.name()),
                          cConf, testHBase.getConfiguration(), true);
=======
    return
      new HBaseTable(name, ConflictDetection.valueOf(conflictLevel.name()), testHBase.getConfiguration(),
                     hBaseTableUtil, true);
>>>>>>> 2dfade67
  }

  @Override
  protected HBaseTableAdmin getTableAdmin(DatasetContext datasetContext, String name,
                                          DatasetProperties props) throws IOException {
    DatasetSpecification spec = new HBaseTableDefinition("foo").configure(name, props);
<<<<<<< HEAD
    return new HBaseTableAdmin(datasetContext, spec, testHBase.getConfiguration(), hBaseTableUtil,
=======
    return new HBaseTableAdmin(spec, testHBase.getConfiguration(), hBaseTableUtil,
>>>>>>> 2dfade67
                               cConf, new LocalLocationFactory(tmpFolder.newFolder()));
  }

  @Test
  public void testTTL() throws Exception {
    // for the purpose of this test it is fine not to configure ttl when creating table: we want to see if it
    // applies on reading
    int ttl = 1000;
    String ttlTable = "ttl";
    String noTtlTable = "nottl";
    DatasetProperties props = DatasetProperties.builder().add(Table.PROPERTY_TTL, String.valueOf(ttl)).build();
<<<<<<< HEAD
    getTableAdmin(CONTEXT1, ttlTable, props).create();
    HBaseTable table = new HBaseTable(CONTEXT1, ttlTable, ConflictDetection.ROW, cConf, testHBase.getConfiguration(),
                                      false);
=======
    getTableAdmin(ttlTable, props).create();
    HBaseTable table = new HBaseTable(ttlTable, ConflictDetection.ROW, testHBase.getConfiguration(),
                                      hBaseTableUtil, false);
>>>>>>> 2dfade67

    DetachedTxSystemClient txSystemClient = new DetachedTxSystemClient();
    Transaction tx = txSystemClient.startShort();
    table.startTx(tx);
    table.put(b("row1"), b("col1"), b("val1"));
    table.commitTx();

    TimeUnit.SECONDS.sleep(2);

    tx = txSystemClient.startShort();
    table.startTx(tx);
    table.put(b("row2"), b("col2"), b("val2"));
    table.commitTx();

    // now, we should not see first as it should have expired, but see the last one
    tx = txSystemClient.startShort();
    table.startTx(tx);
    byte[] val = table.get(b("row1"), b("col1"));
    if (val != null) {
      LOG.info("Unexpected value " + Bytes.toStringBinary(val));
    }
    Assert.assertNull(val);
    Assert.assertArrayEquals(b("val2"), table.get(b("row2"), b("col2")));

    // test a table with no TTL
    DatasetProperties props2 = DatasetProperties.builder()
      .add(Table.PROPERTY_TTL, String.valueOf(Tables.NO_TTL)).build();
<<<<<<< HEAD
    getTableAdmin(CONTEXT1, noTtlTable, props2).create();
    HBaseTable table2 = new HBaseTable(CONTEXT1, noTtlTable, ConflictDetection.ROW, cConf,
                                       testHBase.getConfiguration(), false);
=======
    getTableAdmin(noTtlTable, props2).create();
    HBaseTable table2 = new HBaseTable(noTtlTable, ConflictDetection.ROW, testHBase.getConfiguration(),
                                       hBaseTableUtil, false);
>>>>>>> 2dfade67

    tx = txSystemClient.startShort();
    table2.startTx(tx);
    table2.put(b("row1"), b("col1"), b("val1"));
    table2.commitTx();

    TimeUnit.SECONDS.sleep(2);

    tx = txSystemClient.startShort();
    table2.startTx(tx);
    table2.put(b("row2"), b("col2"), b("val2"));
    table2.commitTx();

    // if ttl is -1 (unlimited), it should see both
    tx = txSystemClient.startShort();
    table2.startTx(tx);
    Assert.assertArrayEquals(b("val1"), table2.get(b("row1"), b("col1")));
    Assert.assertArrayEquals(b("val2"), table2.get(b("row2"), b("col2")));
  }

  @Test
  public void testPreSplit() throws Exception {
    byte[][] splits = new byte[][] {Bytes.toBytes("a"), Bytes.toBytes("b"), Bytes.toBytes("c")};
    DatasetProperties props = DatasetProperties.builder().add("hbase.splits", new Gson().toJson(splits)).build();
    String presplittedTable = "presplitted";
    getTableAdmin(CONTEXT1, presplittedTable, props).create();

    HBaseAdmin hBaseAdmin = testHBase.getHBaseAdmin();
    try {
      List<HRegionInfo> regions = hBaseTableUtil.getTableRegions(hBaseAdmin, TableId.from(rootPrefix,
                                                                                          NAMESPACE1.getId(),
                                                                                          presplittedTable));
      // note: first region starts at very first row key, so we have one extra to the splits count
      Assert.assertEquals(4, regions.size());
      Assert.assertArrayEquals(Bytes.toBytes("a"), regions.get(1).getStartKey());
      Assert.assertArrayEquals(Bytes.toBytes("b"), regions.get(2).getStartKey());
      Assert.assertArrayEquals(Bytes.toBytes("c"), regions.get(3).getStartKey());
    } finally {
      hBaseAdmin.close();
    }
  }

  @Test
  public void testEnableIncrements() throws Exception {
    // setup a table with increments disabled and with it enabled
    String disableTableName = "incr-disable";
    String enabledTableName = "incr-enable";
    TableId disabledTableId = TableId.from(rootPrefix, NAMESPACE1.getId(), disableTableName);
    TableId enabledTableId = TableId.from(rootPrefix, NAMESPACE1.getId(), enabledTableName);
    HBaseTableAdmin disabledAdmin = getTableAdmin(CONTEXT1, disableTableName, DatasetProperties.EMPTY);
    disabledAdmin.create();
    HBaseAdmin admin = testHBase.getHBaseAdmin();

    DatasetProperties props =
      DatasetProperties.builder().add(Table.PROPERTY_READLESS_INCREMENT, "true").build();
    HBaseTableAdmin enabledAdmin = getTableAdmin(CONTEXT1, enabledTableName, props);
    enabledAdmin.create();

    try {

      try {
        HTableDescriptor htd = hBaseTableUtil.getHTableDescriptor(admin, disabledTableId);
        List<String> cps = htd.getCoprocessors();
        assertFalse(cps.contains(IncrementHandler.class.getName()));

        htd = hBaseTableUtil.getHTableDescriptor(admin, enabledTableId);
        cps = htd.getCoprocessors();
        assertTrue(cps.contains(IncrementHandler.class.getName()));
      } finally {
        admin.close();
      }

      BufferingTable table = getTable(CONTEXT1, enabledTableName, ConflictDetection.COLUMN);
      byte[] row = Bytes.toBytes("row1");
      byte[] col = Bytes.toBytes("col1");
      DetachedTxSystemClient txSystemClient = new DetachedTxSystemClient();
      Transaction tx = txSystemClient.startShort();
      table.startTx(tx);
      table.increment(row, col, 10);
      table.commitTx();
      // verify that value was written as a delta value
      final byte[] expectedValue = Bytes.add(IncrementHandlerState.DELTA_MAGIC_PREFIX, Bytes.toBytes(10L));
      final AtomicBoolean foundValue = new AtomicBoolean();
      byte [] enabledTableNameBytes = hBaseTableUtil.getHTableDescriptor(admin, enabledTableId).getName();
      testHBase.forEachRegion(enabledTableNameBytes, new Function<HRegion, Object>() {
        @Nullable
        @Override
        public Object apply(@Nullable HRegion hRegion) {
          Scan scan = new Scan();
          try {
            RegionScanner scanner = hRegion.getScanner(scan);
            List<Cell> results = Lists.newArrayList();
            boolean hasMore;
            do {
              hasMore = scanner.next(results);
              for (Cell cell : results) {
                if (CellUtil.matchingValue(cell, expectedValue)) {
                  foundValue.set(true);
                }
              }
            } while (hasMore);
          } catch (IOException ioe) {
            fail("IOException scanning region: " + ioe.getMessage());
          }
          return null;
        }
      });
      assertTrue("Should have seen the expected encoded delta value in the " + enabledTableName + " table region",
                 foundValue.get());
    } finally {
      disabledAdmin.drop();
      enabledAdmin.drop();
    }
  }

  private static byte[] b(String s) {
    return Bytes.toBytes(s);
  }

}<|MERGE_RESOLUTION|>--- conflicted
+++ resolved
@@ -24,7 +24,6 @@
 import co.cask.cdap.api.dataset.table.Table;
 import co.cask.cdap.api.dataset.table.Tables;
 import co.cask.cdap.common.conf.CConfiguration;
-import co.cask.cdap.common.conf.Constants;
 import co.cask.cdap.data.hbase.HBaseTestBase;
 import co.cask.cdap.data.hbase.HBaseTestFactory;
 import co.cask.cdap.data2.dataset2.lib.table.BufferingTable;
@@ -75,8 +74,6 @@
 @Category(SlowTests.class)
 public class HBaseTableTest extends BufferingTableTest<BufferingTable> {
   private static final Logger LOG = LoggerFactory.getLogger(HBaseTableTest.class);
-  private static final CConfiguration cConf = CConfiguration.create();
-  private static final String rootPrefix = cConf.get(Constants.Dataset.TABLE_PREFIX);
 
   @ClassRule
   public static TemporaryFolder tmpFolder = new TemporaryFolder();
@@ -98,15 +95,10 @@
 
   @AfterClass
   public static void afterClass() throws Exception {
-<<<<<<< HEAD
-    testHBase.deleteTables(hBaseTableUtil.toHBaseNamespace(NAMESPACE1));
-    testHBase.deleteTables(hBaseTableUtil.toHBaseNamespace(NAMESPACE2));
+    hBaseTableUtil.deleteAllInNamespace(testHBase.getHBaseAdmin(), NAMESPACE1);
+    hBaseTableUtil.deleteAllInNamespace(testHBase.getHBaseAdmin(), NAMESPACE2);
+    hBaseTableUtil.deleteNamespaceIfExists(testHBase.getHBaseAdmin(), NAMESPACE1);
     hBaseTableUtil.deleteNamespaceIfExists(testHBase.getHBaseAdmin(), NAMESPACE2);
-    hBaseTableUtil.deleteNamespaceIfExists(testHBase.getHBaseAdmin(), NAMESPACE1);
-=======
-    hBaseTableUtil.deleteAllInNamespace(testHBase.getHBaseAdmin(), NAMESPACE_ID);
-    hBaseTableUtil.deleteNamespaceIfExists(testHBase.getHBaseAdmin(), NAMESPACE_ID);
->>>>>>> 2dfade67
     testHBase.stopHBase();
   }
 
@@ -114,25 +106,15 @@
   protected BufferingTable getTable(DatasetContext datasetContext, String name,
                                     ConflictDetection conflictLevel) throws Exception {
     // ttl=-1 means "keep data forever"
-<<<<<<< HEAD
     return new HBaseTable(datasetContext, name, ConflictDetection.valueOf(conflictLevel.name()),
-                          cConf, testHBase.getConfiguration(), true);
-=======
-    return
-      new HBaseTable(name, ConflictDetection.valueOf(conflictLevel.name()), testHBase.getConfiguration(),
-                     hBaseTableUtil, true);
->>>>>>> 2dfade67
+                          cConf, testHBase.getConfiguration(), hBaseTableUtil, true);
   }
 
   @Override
   protected HBaseTableAdmin getTableAdmin(DatasetContext datasetContext, String name,
                                           DatasetProperties props) throws IOException {
     DatasetSpecification spec = new HBaseTableDefinition("foo").configure(name, props);
-<<<<<<< HEAD
     return new HBaseTableAdmin(datasetContext, spec, testHBase.getConfiguration(), hBaseTableUtil,
-=======
-    return new HBaseTableAdmin(spec, testHBase.getConfiguration(), hBaseTableUtil,
->>>>>>> 2dfade67
                                cConf, new LocalLocationFactory(tmpFolder.newFolder()));
   }
 
@@ -144,15 +126,9 @@
     String ttlTable = "ttl";
     String noTtlTable = "nottl";
     DatasetProperties props = DatasetProperties.builder().add(Table.PROPERTY_TTL, String.valueOf(ttl)).build();
-<<<<<<< HEAD
     getTableAdmin(CONTEXT1, ttlTable, props).create();
     HBaseTable table = new HBaseTable(CONTEXT1, ttlTable, ConflictDetection.ROW, cConf, testHBase.getConfiguration(),
-                                      false);
-=======
-    getTableAdmin(ttlTable, props).create();
-    HBaseTable table = new HBaseTable(ttlTable, ConflictDetection.ROW, testHBase.getConfiguration(),
                                       hBaseTableUtil, false);
->>>>>>> 2dfade67
 
     DetachedTxSystemClient txSystemClient = new DetachedTxSystemClient();
     Transaction tx = txSystemClient.startShort();
@@ -180,15 +156,9 @@
     // test a table with no TTL
     DatasetProperties props2 = DatasetProperties.builder()
       .add(Table.PROPERTY_TTL, String.valueOf(Tables.NO_TTL)).build();
-<<<<<<< HEAD
     getTableAdmin(CONTEXT1, noTtlTable, props2).create();
     HBaseTable table2 = new HBaseTable(CONTEXT1, noTtlTable, ConflictDetection.ROW, cConf,
-                                       testHBase.getConfiguration(), false);
-=======
-    getTableAdmin(noTtlTable, props2).create();
-    HBaseTable table2 = new HBaseTable(noTtlTable, ConflictDetection.ROW, testHBase.getConfiguration(),
-                                       hBaseTableUtil, false);
->>>>>>> 2dfade67
+                                       testHBase.getConfiguration(), hBaseTableUtil, false);
 
     tx = txSystemClient.startShort();
     table2.startTx(tx);
@@ -218,8 +188,7 @@
 
     HBaseAdmin hBaseAdmin = testHBase.getHBaseAdmin();
     try {
-      List<HRegionInfo> regions = hBaseTableUtil.getTableRegions(hBaseAdmin, TableId.from(rootPrefix,
-                                                                                          NAMESPACE1.getId(),
+      List<HRegionInfo> regions = hBaseTableUtil.getTableRegions(hBaseAdmin, TableId.from(NAMESPACE1.getId(),
                                                                                           presplittedTable));
       // note: first region starts at very first row key, so we have one extra to the splits count
       Assert.assertEquals(4, regions.size());
@@ -236,8 +205,8 @@
     // setup a table with increments disabled and with it enabled
     String disableTableName = "incr-disable";
     String enabledTableName = "incr-enable";
-    TableId disabledTableId = TableId.from(rootPrefix, NAMESPACE1.getId(), disableTableName);
-    TableId enabledTableId = TableId.from(rootPrefix, NAMESPACE1.getId(), enabledTableName);
+    TableId disabledTableId = TableId.from(NAMESPACE1.getId(), disableTableName);
+    TableId enabledTableId = TableId.from(NAMESPACE1.getId(), enabledTableName);
     HBaseTableAdmin disabledAdmin = getTableAdmin(CONTEXT1, disableTableName, DatasetProperties.EMPTY);
     disabledAdmin.create();
     HBaseAdmin admin = testHBase.getHBaseAdmin();
