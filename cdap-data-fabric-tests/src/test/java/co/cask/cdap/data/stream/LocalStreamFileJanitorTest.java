/*
 * Copyright © 2014 Cask Data, Inc.
 *
 * Licensed under the Apache License, Version 2.0 (the "License"); you may not
 * use this file except in compliance with the License. You may obtain a copy of
 * the License at
 *
 * http://www.apache.org/licenses/LICENSE-2.0
 *
 * Unless required by applicable law or agreed to in writing, software
 * distributed under the License is distributed on an "AS IS" BASIS, WITHOUT
 * WARRANTIES OR CONDITIONS OF ANY KIND, either express or implied. See the
 * License for the specific language governing permissions and limitations under
 * the License.
 */

package co.cask.cdap.data.stream;

import co.cask.cdap.api.flow.flowlet.StreamEvent;
import co.cask.cdap.common.conf.CConfiguration;
import co.cask.cdap.common.conf.Constants;
import co.cask.cdap.common.guice.ConfigModule;
import co.cask.cdap.common.guice.LocationRuntimeModule;
import co.cask.cdap.data.file.FileWriter;
import co.cask.cdap.data.runtime.DataFabricLevelDBModule;
import co.cask.cdap.data.runtime.TransactionMetricsModule;
import co.cask.cdap.data.stream.service.NoOpStreamMetaStore;
import co.cask.cdap.data.stream.service.StreamMetaStore;
import co.cask.cdap.data2.transaction.stream.StreamAdmin;
import co.cask.cdap.data2.transaction.stream.StreamConfig;
import co.cask.cdap.notifications.feeds.guice.NotificationFeedServiceRuntimeModule;
import com.google.inject.AbstractModule;
import com.google.inject.Guice;
import com.google.inject.Injector;
import com.google.inject.Scopes;
import com.google.inject.util.Modules;
import org.apache.twill.filesystem.LocationFactory;
import org.junit.BeforeClass;

import java.io.IOException;

/**
 *
 */
public class LocalStreamFileJanitorTest extends StreamFileJanitorTestBase {

  private static CConfiguration cConf;
  private static LocationFactory locationFactory;
  private static StreamAdmin streamAdmin;
  private static StreamFileWriterFactory fileWriterFactory;

  @BeforeClass
  public static void init() throws IOException {
    cConf = CConfiguration.create();
    cConf.set(Constants.CFG_LOCAL_DATA_DIR, tmpFolder.newFolder().getAbsolutePath());

    Injector injector = Guice.createInjector(
      new ConfigModule(cConf),
      new LocationRuntimeModule().getInMemoryModules(),
      new TransactionMetricsModule(),
<<<<<<< HEAD
      new NotificationFeedServiceRuntimeModule().getInMemoryModules(),
      Modules.override(new DataFabricLevelDBModule()).with(new AbstractModule() {

=======
      new DataFabricLevelDBModule(),
      Modules.override(new StreamAdminModules().getStandaloneModules()).with(new AbstractModule() {
>>>>>>> 8deac8a4
        @Override
        protected void configure() {
          bind(StreamAdmin.class).to(TestStreamFileAdmin.class).in(Scopes.SINGLETON);
          bind(StreamMetaStore.class).to(NoOpStreamMetaStore.class);
        }
      })
    );

    locationFactory = injector.getInstance(LocationFactory.class);
    streamAdmin = injector.getInstance(StreamAdmin.class);
    fileWriterFactory = injector.getInstance(StreamFileWriterFactory.class);
  }

  @Override
  protected LocationFactory getLocationFactory() {
    return locationFactory;
  }

  @Override
  protected StreamAdmin getStreamAdmin() {
    return streamAdmin;
  }

  @Override
  protected CConfiguration getCConfiguration() {
    return cConf;
  }

  @Override
  protected FileWriter<StreamEvent> createWriter(String streamName) throws IOException {
    StreamConfig config = streamAdmin.getConfig(streamName);
    return fileWriterFactory.create(config, StreamUtils.getGeneration(config));
  }
}<|MERGE_RESOLUTION|>--- conflicted
+++ resolved
@@ -58,14 +58,8 @@
       new ConfigModule(cConf),
       new LocationRuntimeModule().getInMemoryModules(),
       new TransactionMetricsModule(),
-<<<<<<< HEAD
       new NotificationFeedServiceRuntimeModule().getInMemoryModules(),
-      Modules.override(new DataFabricLevelDBModule()).with(new AbstractModule() {
-
-=======
-      new DataFabricLevelDBModule(),
       Modules.override(new StreamAdminModules().getStandaloneModules()).with(new AbstractModule() {
->>>>>>> 8deac8a4
         @Override
         protected void configure() {
           bind(StreamAdmin.class).to(TestStreamFileAdmin.class).in(Scopes.SINGLETON);
