/*
 * Copyright © 2014 Cask Data, Inc.
 *
 * Licensed under the Apache License, Version 2.0 (the "License"); you may not
 * use this file except in compliance with the License. You may obtain a copy of
 * the License at
 *
 * http://www.apache.org/licenses/LICENSE-2.0
 *
 * Unless required by applicable law or agreed to in writing, software
 * distributed under the License is distributed on an "AS IS" BASIS, WITHOUT
 * WARRANTIES OR CONDITIONS OF ANY KIND, either express or implied. See the
 * License for the specific language governing permissions and limitations under
 * the License.
 */

package co.cask.cdap.internal.app.services.http.handlers;

import co.cask.cdap.AppWithDataset;
import co.cask.cdap.AppWithDatasetDuplicate;
import co.cask.cdap.AppWithSchedule;
import co.cask.cdap.AppWithServices;
import co.cask.cdap.AppWithWorkflow;
import co.cask.cdap.DummyAppWithTrackingTable;
import co.cask.cdap.MultiStreamApp;
import co.cask.cdap.SleepingWorkflowApp;
import co.cask.cdap.WordCountApp;
import co.cask.cdap.api.data.stream.StreamSpecification;
import co.cask.cdap.api.dataset.lib.KeyValueTable;
import co.cask.cdap.api.dataset.lib.ObjectStore;
import co.cask.cdap.api.service.ServiceSpecification;
import co.cask.cdap.api.service.http.HttpServiceHandlerSpecification;
import co.cask.cdap.api.service.http.ServiceHttpEndpoint;
import co.cask.cdap.common.queue.QueueName;
import co.cask.cdap.data2.queue.ConsumerConfig;
import co.cask.cdap.data2.queue.DequeueStrategy;
import co.cask.cdap.data2.queue.QueueClientFactory;
import co.cask.cdap.data2.queue.QueueConsumer;
import co.cask.cdap.data2.queue.QueueEntry;
import co.cask.cdap.data2.queue.QueueProducer;
import co.cask.cdap.gateway.handlers.AppFabricHttpHandler;
import co.cask.cdap.internal.app.HttpServiceSpecificationCodec;
import co.cask.cdap.internal.app.ServiceSpecificationCodec;
import co.cask.cdap.internal.app.services.http.AppFabricTestBase;
import co.cask.cdap.test.SlowTests;
import co.cask.cdap.test.XSlowTests;
import co.cask.tephra.Transaction;
import co.cask.tephra.TransactionAware;
import co.cask.tephra.TransactionExecutor;
import co.cask.tephra.TransactionExecutorFactory;
import co.cask.tephra.TransactionSystemClient;
import co.cask.tephra.persist.TransactionSnapshot;
import co.cask.tephra.snapshot.SnapshotCodec;
import co.cask.tephra.snapshot.SnapshotCodecProvider;
import com.google.common.collect.ImmutableList;
import com.google.common.collect.ImmutableMap;
import com.google.common.collect.ImmutableSet;
import com.google.common.collect.Maps;
import com.google.common.collect.Sets;
import com.google.gson.Gson;
import com.google.gson.GsonBuilder;
import com.google.gson.JsonArray;
import com.google.gson.JsonObject;
import com.google.gson.reflect.TypeToken;
import org.apache.http.HttpResponse;
import org.apache.http.util.EntityUtils;
import org.junit.Assert;
import org.junit.Ignore;
import org.junit.Test;
import org.junit.experimental.categories.Category;

import java.io.InputStream;
import java.lang.reflect.Type;
import java.util.List;
import java.util.Map;
import java.util.Set;
import java.util.concurrent.Callable;
import java.util.concurrent.TimeUnit;


/**
 * Tests for {@link AppFabricHttpHandler}.
 */
public class AppFabricHttpHandlerTest extends AppFabricTestBase {

  private static final Gson GSON = new Gson();

  private String getRunnableStatus(String runnableType, String appId, String runnableId) throws Exception {
    HttpResponse response =
      doGet("/v2/apps/" + appId + "/" + runnableType + "/" + runnableId + "/status");
    Assert.assertEquals(200, response.getStatusLine().getStatusCode());
    String s = EntityUtils.toString(response.getEntity());
    Map<String, String> o = GSON.fromJson(s, new TypeToken<Map<String, String>>() { }.getType());
    return o.get("status");
  }

  private int getFlowletInstances(String appId, String flowId, String flowletId) throws Exception {
    HttpResponse response =
      doGet("/v2/apps/" + appId + "/flows/" + flowId + "/flowlets/" + flowletId + "/instances");
    Assert.assertEquals(200, response.getStatusLine().getStatusCode());
    String result = EntityUtils.toString(response.getEntity());
    Map<String, String> reply = GSON.fromJson(result, new TypeToken<Map<String, String>>() { }.getType());
    return Integer.parseInt(reply.get("instances"));
  }

  private void setFlowletInstances(String appId, String flowId, String flowletId, int instances) throws Exception {
    JsonObject json = new JsonObject();
    json.addProperty("instances", instances);
    HttpResponse response = doPut("/v2/apps/" + appId + "/flows/" + flowId + "/flowlets/" +
                                    flowletId + "/instances", json.toString());
    Assert.assertEquals(200, response.getStatusLine().getStatusCode());
  }

  private int getRunnableStartStop(String runnableType, String appId, String runnableId, String action)
    throws Exception {
    HttpResponse response =
      doPost("/v2/apps/" + appId + "/" + runnableType + "/" + runnableId + "/" + action);
    return response.getStatusLine().getStatusCode();
  }

  private void testHistory(Class<?> app, String appId, String runnableType, String runnableId)
      throws Exception {
    try {
      deploy(app);
      // first run
      Assert.assertEquals(200, getRunnableStartStop(runnableType, appId, runnableId, "start"));
      waitState(runnableType, appId, runnableId, "RUNNING");
      Assert.assertEquals(200, getRunnableStartStop(runnableType, appId, runnableId, "stop"));
      waitState(runnableType, appId, runnableId, "STOPPED");

      // second run
      Assert.assertEquals(200, getRunnableStartStop(runnableType, appId, runnableId, "start"));
      waitState(runnableType, appId, runnableId, "RUNNING");
      String url = String.format("/v2/apps/%s/%s/%s/runs?status=running", appId, runnableType, runnableId);

      //active size should be 1
      historyStatusWithRetry(url, 1);
      // completed runs size should be 1
      url = String.format("/v2/apps/%s/%s/%s/runs?status=completed", appId, runnableType, runnableId);
      historyStatusWithRetry(url, 1);

      Assert.assertEquals(200, getRunnableStartStop(runnableType, appId, runnableId, "stop"));
      waitState(runnableType, appId, runnableId, "STOPPED");

      historyStatusWithRetry(url, 2);

    } finally {
      Assert.assertEquals(200, doDelete("/v2/apps/" + appId).getStatusLine().getStatusCode());
    }
  }

<<<<<<< HEAD
  private void scheduleHistoryCheck(int retries, String url, int expected) throws Exception {
    int trial = 0;
    int workflowRuns = 0;
    List<Map<String, String>> history;
    String json;
    HttpResponse response;
    while (trial++ < retries) {
      response = doGet(url);
      Assert.assertEquals(200, response.getStatusLine().getStatusCode());
      json = EntityUtils.toString(response.getEntity());
      history = GSON.fromJson(json, LIST_MAP_STRING_STRING_TYPE);
      workflowRuns = history.size();
      if (workflowRuns > expected) {
        return;
      }
      TimeUnit.SECONDS.sleep(1);
    }
    Assert.assertTrue(workflowRuns > expected);
  }

  private void scheduleStatusCheck(int retires, String url,
                                   String expected) throws Exception {
    int trial = 0;
    String status = null;
    String json = null;
    Map<String, String> output;
    HttpResponse response;
    while (trial++ < retires) {
      response = doGet(url);
      Assert.assertEquals(200, response.getStatusLine().getStatusCode());
      json = EntityUtils.toString(response.getEntity());
      output = GSON.fromJson(json, MAP_STRING_STRING_TYPE);
      status = output.get("status");
      if (status.equals(expected)) {
        return;
      }
      TimeUnit.SECONDS.sleep(1);
    }
    Assert.assertEquals(status, expected);
  }

=======
>>>>>>> 25a0bff4
  private void historyStatusWithRetry(String url, int size) throws Exception {
    int trials = 0;
    while (trials++ < 5) {
      HttpResponse response = doGet(url);
      List<Map<String, String>> result = GSON.fromJson(EntityUtils.toString(response.getEntity()),
                                                       new TypeToken<List<Map<String, String>>>() { }.getType());

      if (result.size() >= size) {
        // For each one, we have 4 fields.
        for (Map<String, String> m : result) {
          int expectedFieldSize = m.get("status").equals("RUNNING") ? 3 : 4;
          Assert.assertEquals(expectedFieldSize, m.size());
        }
        break;
      }
      TimeUnit.SECONDS.sleep(1);
    }
    Assert.assertTrue(trials < 5);
  }

  private String getLatestRunId(String url) throws Exception {
    int trials = 0;
    String runId = null;
    while (trials++ < 5) {
      HttpResponse response = doGet(url);
      List<Map<String, String>> result = GSON.fromJson(EntityUtils.toString(response.getEntity()),
                                                       new TypeToken<List<Map<String, String>>>() { }.getType());
      if (result.size() > 0) {
        Assert.assertNotNull(result.get(0).containsKey("runid"));
        runId = result.get(0).get("runid");
        break;
      }
      TimeUnit.SECONDS.sleep(1);
    }
    Assert.assertTrue(trials < 5);
    return runId;
  }

  private void testRuntimeArgs(Class<?> app, String appId, String runnableType, String runnableId)
      throws Exception {
    deploy(app);

    Map<String, String> args = Maps.newHashMap();
    args.put("Key1", "Val1");
    args.put("Key2", "Val1");
    args.put("Key2", "Val1");

    HttpResponse response;
    String argString = GSON.toJson(args, new TypeToken<Map<String, String>>() { }.getType());
    response = doPut("/v2/apps/" + appId + "/" + runnableType + "/" +
                                            runnableId + "/runtimeargs", argString);

    Assert.assertEquals(200, response.getStatusLine().getStatusCode());
    response = doGet("/v2/apps/" + appId + "/" + runnableType + "/" + runnableId + "/runtimeargs");

    Assert.assertEquals(200, response.getStatusLine().getStatusCode());
    Map<String, String> argsRead = GSON.fromJson(EntityUtils.toString(response.getEntity()),
        new TypeToken<Map<String, String>>() { }.getType());

    Assert.assertEquals(args.size(), argsRead.size());

    for (Map.Entry<String, String> entry : args.entrySet()) {
      Assert.assertEquals(entry.getValue(), argsRead.get(entry.getKey()));
    }

    //test empty runtime args
    response = doPut("/v2/apps/" + appId + "/" + runnableType + "/"
                                            + runnableId + "/runtimeargs", "");
    Assert.assertEquals(200, response.getStatusLine().getStatusCode());

    response = doGet("/v2/apps/" + appId + "/" + runnableType + "/" + runnableId + "/runtimeargs");
    Assert.assertEquals(200, response.getStatusLine().getStatusCode());
    argsRead = GSON.fromJson(EntityUtils.toString(response.getEntity()),
        new TypeToken<Map<String, String>>() { }.getType());
    Assert.assertEquals(0, argsRead.size());

    //test null runtime args
    response = doPut("/v2/apps/" + appId + "/" + runnableType + "/"
                                            + runnableId + "/runtimeargs", null);
    Assert.assertEquals(200, response.getStatusLine().getStatusCode());

    response = doGet("/v2/apps/" + appId + "/" + runnableType + "/"
                                            + runnableId + "/runtimeargs");
    Assert.assertEquals(200, response.getStatusLine().getStatusCode());
    argsRead = GSON.fromJson(EntityUtils.toString(response.getEntity()),
        new TypeToken<Map<String, String>>() { }.getType());
    Assert.assertEquals(0, argsRead.size());
  }

  /**
   * Ping test
   */
  @Test
  public void pingTest() throws Exception {
    HttpResponse response = doGet("/v2/ping");
    Assert.assertEquals(200, response.getStatusLine().getStatusCode());
  }

  /**
   * Tests history of a flow.
   */
  @Category(SlowTests.class)
  @Test
  public void testFlowHistory() throws Exception {
    testHistory(WordCountApp.class, "WordCountApp", "flows", "WordCountFlow");
  }

  /**
   * Tests history of a procedure.
   */
  @Test
  public void testProcedureHistory() throws Exception {
    testHistory(WordCountApp.class, "WordCountApp", "procedures", "WordFrequency");
  }

  /**
   * Tests history of a mapreduce.
   */
  @Category(XSlowTests.class)
  @Test
  public void testMapreduceHistory() throws Exception {
    testHistory(DummyAppWithTrackingTable.class, "dummy", "mapreduce", "dummy-batch");
  }

  /**
   * Tests history of a workflow.
   */
  @Category(XSlowTests.class)
  @Test
  public void testWorkflowHistory() throws Exception {
    try {
      deploy(SleepingWorkflowApp.class);
      // first run
      Assert.assertEquals(200, getRunnableStartStop("workflows", "SleepWorkflowApp", "SleepWorkflow", "start"));
      waitState("workflows", "SleepWorkflowApp", "SleepWorkflow", "RUNNING");
      // workflow stops by itself after actions are done
      waitState("workflows", "SleepWorkflowApp", "SleepWorkflow", "STOPPED");

      // second run
      Assert.assertEquals(200, getRunnableStartStop("workflows", "SleepWorkflowApp", "SleepWorkflow", "start"));
      waitState("workflows", "SleepWorkflowApp", "SleepWorkflow", "RUNNING");
      // workflow stops by itself after actions are done
      waitState("workflows", "SleepWorkflowApp", "SleepWorkflow", "STOPPED");

      String url = String.format("/v2/apps/%s/%s/%s/runs?status=completed", "SleepWorkflowApp", "workflows",
                                 "SleepWorkflow");
      historyStatusWithRetry(url, 2);

    } finally {
      Assert.assertEquals(200, doDelete("/v2/apps/SleepWorkflowApp").getStatusLine().getStatusCode());
    }
  }

  @Test
  public void testGetSetFlowletInstances() throws Exception {
    //deploy, check the status and start a flow. Also check the status
    deploy(WordCountApp.class);
    Assert.assertEquals("STOPPED", getRunnableStatus("flows", "WordCountApp", "WordCountFlow"));
    Assert.assertEquals(200, getRunnableStartStop("flows", "WordCountApp", "WordCountFlow", "start"));
    waitState("flows", "WordCountApp", "WordCountFlow", "RUNNING");

    // Get instances for a non-existent flowlet, flow, and app.
    HttpResponse response = doGet("/v2/apps/WordCountApp/flows/WordCountFlow/flowlets/XXXX/instances");
    Assert.assertEquals(404, response.getStatusLine().getStatusCode());

    response = doGet("/v2/apps/WordCountApp/flows/XXXX/flowlets/StreamSource/instances");
    Assert.assertEquals(404, response.getStatusLine().getStatusCode());

    response = doGet("/v2/apps/XXXX/flows/WordCountFlow/flowlets/StreamSource/instances");
    Assert.assertEquals(404, response.getStatusLine().getStatusCode());


    // PUT instances for non-existent flowlet, flow, and app.
    String payload = "{instances: 1}";
    response = doPut("/v2/apps/WordCountApp/flows/WordCountFlow/flowlets/XXXX/instances", payload);
    Assert.assertEquals(404, response.getStatusLine().getStatusCode());

    response = doPut("/v2/apps/WordCountApp/flows/XXXX/flowlets/StreamSource/instances", payload);
    Assert.assertEquals(404, response.getStatusLine().getStatusCode());

    response = doPut("/v2/apps/XXXX/flows/WordCountFlow/flowlets/StreamSource/instances", payload);
    Assert.assertEquals(404, response.getStatusLine().getStatusCode());


    //Get Flowlet Instances
    Assert.assertEquals(1, getFlowletInstances("WordCountApp", "WordCountFlow", "StreamSource"));

    //Set Flowlet Instances
    setFlowletInstances("WordCountApp", "WordCountFlow", "StreamSource", 3);
    Assert.assertEquals(3, getFlowletInstances("WordCountApp", "WordCountFlow", "StreamSource"));

    // Stop the flow and check its status
    Assert.assertEquals(200, getRunnableStartStop("flows", "WordCountApp", "WordCountFlow", "stop"));
    waitState("flows", "WordCountApp", "WordCountFlow", "STOPPED");
  }

  @Test
  public void testChangeFlowletStreamInput() throws Exception {
    deploy(MultiStreamApp.class);

    Assert.assertEquals(200,
                        changeFlowletStreamInput("MultiStreamApp", "CounterFlow", "counter1", "stream1", "stream2"));
    // stream1 is no longer a connection
    Assert.assertEquals(500,
                        changeFlowletStreamInput("MultiStreamApp", "CounterFlow", "counter1", "stream1", "stream3"));
    Assert.assertEquals(200,
                        changeFlowletStreamInput("MultiStreamApp", "CounterFlow", "counter1", "stream2", "stream3"));

    Assert.assertEquals(200,
                        changeFlowletStreamInput("MultiStreamApp", "CounterFlow", "counter2", "stream3", "stream4"));
    // stream1 is no longer a connection
    Assert.assertEquals(500,
                        changeFlowletStreamInput("MultiStreamApp", "CounterFlow", "counter2", "stream3", "stream1"));
    Assert.assertEquals(200,
                        changeFlowletStreamInput("MultiStreamApp", "CounterFlow", "counter2", "stream4", "stream1"));
  }

  private int changeFlowletStreamInput(String app, String flow, String flowlet,
                                                String oldStream, String newStream) throws Exception {
    return doPut(
       String.format("/v2/apps/%s/flows/%s/flowlets/%s/connections/%s", app, flow, flowlet, newStream),
       String.format("{\"oldStreamId\":\"%s\"}", oldStream)).getStatusLine().getStatusCode();
  }


  @Category(XSlowTests.class)
  @Test
  public void testStartStop() throws Exception {
    //deploy, check the status and start a flow. Also check the status
    deploy(WordCountApp.class);
    Assert.assertEquals("STOPPED", getRunnableStatus("flows", "WordCountApp", "WordCountFlow"));
    Assert.assertEquals(200, getRunnableStartStop("flows", "WordCountApp", "WordCountFlow", "start"));
    waitState("flows", "WordCountApp", "WordCountFlow", "RUNNING");

    //web-app, start, stop and status check.
    Assert.assertEquals(200,
      doPost("/v2/apps/WordCountApp/webapp/start", null).getStatusLine().getStatusCode());

    Assert.assertEquals("RUNNING", getWebappStatus("WordCountApp"));
    Assert.assertEquals(200, doPost("/v2/apps/WordCountApp/webapp/stop", null).getStatusLine().getStatusCode());
    Assert.assertEquals("STOPPED", getWebappStatus("WordCountApp"));

    // Stop the flow and check its status
    Assert.assertEquals(200, getRunnableStartStop("flows", "WordCountApp", "WordCountFlow", "stop"));
    waitState("flows", "WordCountApp", "WordCountFlow", "STOPPED");

    // Check the start/stop endpoints for procedures
    Assert.assertEquals("STOPPED", getRunnableStatus("procedures", "WordCountApp", "WordFrequency"));
    Assert.assertEquals(200, getRunnableStartStop("procedures", "WordCountApp", "WordFrequency", "start"));
    waitState("procedures", "WordCountApp", "WordFrequency", "RUNNING");
    Assert.assertEquals(200, getRunnableStartStop("procedures", "WordCountApp", "WordFrequency", "stop"));
    waitState("procedures", "WordCountApp", "WordFrequency", "STOPPED");

    //start map-reduce and check status and stop the map-reduce job and check the status ..
    deploy(DummyAppWithTrackingTable.class);
    Assert.assertEquals(200, getRunnableStartStop("mapreduce", "dummy", "dummy-batch", "start"));
    waitState("mapreduce", "dummy", "dummy-batch", "RUNNING");
    Assert.assertEquals(200, getRunnableStartStop("mapreduce", "dummy", "dummy-batch", "stop"));
    waitState("mapreduce", "dummy", "dummy-batch", "STOPPED");

    //deploy and check status of a workflow
    deploy(SleepingWorkflowApp.class);
    Assert.assertEquals(200, getRunnableStartStop("workflows", "SleepWorkflowApp", "SleepWorkflow", "start"));
    waitState("workflows", "SleepWorkflowApp", "SleepWorkflow", "RUNNING");
    // workflow will stop itself
    waitState("workflows", "SleepWorkflowApp", "SleepWorkflow", "STOPPED");

    // removing apps
    Assert.assertEquals(200, doDelete("/v2/apps/WordCountApp").getStatusLine().getStatusCode());
    Assert.assertEquals(200, doDelete("/v2/apps/dummy").getStatusLine().getStatusCode());
    Assert.assertEquals(200, doDelete("/v2/apps/SleepWorkflowApp").getStatusLine().getStatusCode());
  }

  /**
   * Metadata tests through appfabric apis.
   */
  @Test
  public void testGetMetadata() throws Exception {
    try {
      HttpResponse response = doPost("/v2/unrecoverable/reset");
      Assert.assertEquals(200, response.getStatusLine().getStatusCode());

      response = deploy(WordCountApp.class);
      Assert.assertEquals(200, response.getStatusLine().getStatusCode());

      response = deploy(AppWithWorkflow.class);
      Assert.assertEquals(200, response.getStatusLine().getStatusCode());

      response = doGet("/v2/apps/WordCountApp/flows/WordCountFlow");
      Assert.assertEquals(200, response.getStatusLine().getStatusCode());
      String result = EntityUtils.toString(response.getEntity());
      Assert.assertNotNull(result);
      Assert.assertTrue(result.contains("WordCountFlow"));

      // verify procedure
      response = doGet("/v2/apps/WordCountApp/procedures/WordFrequency");
      Assert.assertEquals(200, response.getStatusLine().getStatusCode());
      result = EntityUtils.toString(response.getEntity());
      Assert.assertNotNull(result);
      Assert.assertTrue(result.contains("WordFrequency"));

      //verify mapreduce
      response = doGet("/v2/apps/WordCountApp/mapreduce/VoidMapReduceJob");
      Assert.assertEquals(200, response.getStatusLine().getStatusCode());
      result = EntityUtils.toString(response.getEntity());
      Assert.assertNotNull(result);
      Assert.assertTrue(result.contains("VoidMapReduceJob"));

      // verify single workflow
      response = doGet("/v2/apps/AppWithWorkflow/workflows/SampleWorkflow");
      Assert.assertEquals(200, response.getStatusLine().getStatusCode());
      result = EntityUtils.toString(response.getEntity());
      Assert.assertNotNull(result);
      Assert.assertTrue(result.contains("SampleWorkflow"));

      // verify apps
      response = doGet("/v2/apps");
      Assert.assertEquals(200, response.getStatusLine().getStatusCode());
      String s = EntityUtils.toString(response.getEntity());
      List<Map<String, String>> o = GSON.fromJson(s, LIST_MAP_STRING_STRING_TYPE);
      Assert.assertEquals(2, o.size());
      Assert.assertTrue(o.contains(ImmutableMap.of("type", "App", "id", "WordCountApp", "name", "WordCountApp",
                                                   "description", "Application for counting words")));
      Assert.assertTrue(o.contains(ImmutableMap.of("type", "App", "id", "AppWithWorkflow", "name",
                                                   "AppWithWorkflow", "description", "Sample application")));

      // verify a single app
      response = doGet("/v2/apps/WordCountApp");
      Assert.assertEquals(200, response.getStatusLine().getStatusCode());
      s = EntityUtils.toString(response.getEntity());
      Map<String, String> app = GSON.fromJson(s, MAP_STRING_STRING_TYPE);
      Assert.assertEquals(ImmutableMap.of("type", "App", "id", "WordCountApp", "name", "WordCountApp",
                                          "description", "Application for counting words"), app);

      // verify flows
      response = doGet("/v2/flows");
      Assert.assertEquals(200, response.getStatusLine().getStatusCode());
      s = EntityUtils.toString(response.getEntity());
      o = GSON.fromJson(s, LIST_MAP_STRING_STRING_TYPE);
      Assert.assertEquals(1, o.size());
      Assert.assertTrue(o.contains(ImmutableMap.of("type", "Flow", "app", "WordCountApp", "id", "WordCountFlow", "name",
                                                   "WordCountFlow", "description", "Flow for counting words")));

      // verify flows by app
      response = doGet("/v2/apps/WordCountApp/flows");
      Assert.assertEquals(200, response.getStatusLine().getStatusCode());
      s = EntityUtils.toString(response.getEntity());
      o = GSON.fromJson(s, LIST_MAP_STRING_STRING_TYPE);
      Assert.assertEquals(1, o.size());
      Assert.assertTrue(o.contains(ImmutableMap.of("type", "Flow", "app", "WordCountApp", "id", "WordCountFlow", "name",
                                                   "WordCountFlow", "description", "Flow for counting words")));

      // verify procedures
      response = doGet("/v2/procedures");
      Assert.assertEquals(200, response.getStatusLine().getStatusCode());
      s = EntityUtils.toString(response.getEntity());
      o = GSON.fromJson(s, LIST_MAP_STRING_STRING_TYPE);
      Assert.assertEquals(1, o.size());
      Assert.assertTrue(o.contains(ImmutableMap.of("type", "Procedure", "app", "WordCountApp", "id", "WordFrequency",
                                                   "name", "WordFrequency", "description",
                                                   "Procedure for executing WordFrequency.")));

      // verify procedures by app
      response = doGet("/v2/apps/WordCountApp/procedures");
      Assert.assertEquals(200, response.getStatusLine().getStatusCode());
      s = EntityUtils.toString(response.getEntity());
      o = GSON.fromJson(s, LIST_MAP_STRING_STRING_TYPE);
      Assert.assertEquals(1, o.size());
      Assert.assertTrue(o.contains(ImmutableMap.of("type", "Procedure", "app", "WordCountApp", "id", "WordFrequency",
                                                   "name", "WordFrequency", "description",
                                                   "Procedure for executing WordFrequency.")));


      // verify mapreduces
      response = doGet("/v2/mapreduce");
      Assert.assertEquals(200, response.getStatusLine().getStatusCode());
      s = EntityUtils.toString(response.getEntity());
      o = GSON.fromJson(s, LIST_MAP_STRING_STRING_TYPE);
      Assert.assertEquals(1, o.size());
      Assert.assertTrue(o.contains(ImmutableMap.of("type", "Mapreduce", "app", "WordCountApp", "id", "VoidMapReduceJob",
                                                   "name", "VoidMapReduceJob",
                                                   "description", "Mapreduce that does nothing " +
                                                   "(and actually doesn't run) - it is here for testing MDS")));

      // verify workflows
      response = doGet("/v2/workflows");
      Assert.assertEquals(200, response.getStatusLine().getStatusCode());
      s = EntityUtils.toString(response.getEntity());
      o = GSON.fromJson(s, LIST_MAP_STRING_STRING_TYPE);
      Assert.assertEquals(1, o.size());
      Assert.assertTrue(o.contains(ImmutableMap.of(
        "type", "Workflow", "app", "AppWithWorkflow", "id", "SampleWorkflow",
        "name", "SampleWorkflow", "description",  "SampleWorkflow description")));


      // verify programs by non-existent app
      response = doGet("/v2/apps/NonExistenyApp/flows");
      Assert.assertEquals(404, response.getStatusLine().getStatusCode());
      response = doGet("/v2/apps/NonExistenyApp/procedures");
      Assert.assertEquals(404, response.getStatusLine().getStatusCode());
      response = doGet("/v2/apps/NonExistenyApp/mapreduce");
      Assert.assertEquals(404, response.getStatusLine().getStatusCode());
      response = doGet("/v2/apps/NonExistenyApp/workflows");
      Assert.assertEquals(404, response.getStatusLine().getStatusCode());

      // verify programs by app that does not have that program type
      response = doGet("/v2/apps/AppWithWorkflow/flows");
      Assert.assertEquals(200, response.getStatusLine().getStatusCode());
      s = EntityUtils.toString(response.getEntity());
      o = GSON.fromJson(s, LIST_MAP_STRING_STRING_TYPE);
      Assert.assertTrue(o.isEmpty());
      response = doGet("/v2/apps/AppWithWorkflow/procedures");
      Assert.assertEquals(200, response.getStatusLine().getStatusCode());
      s = EntityUtils.toString(response.getEntity());
      o = GSON.fromJson(s, LIST_MAP_STRING_STRING_TYPE);
      Assert.assertTrue(o.isEmpty());
      response = doGet("/v2/apps/AppWithWorkflow/mapreduce");
      Assert.assertEquals(200, response.getStatusLine().getStatusCode());
      s = EntityUtils.toString(response.getEntity());
      o = GSON.fromJson(s, LIST_MAP_STRING_STRING_TYPE);
      Assert.assertTrue(o.isEmpty());
      response = doGet("/v2/apps/WordCountApp/workflows");
      Assert.assertEquals(200, response.getStatusLine().getStatusCode());
      s = EntityUtils.toString(response.getEntity());
      o = GSON.fromJson(s, LIST_MAP_STRING_STRING_TYPE);
      Assert.assertTrue(o.isEmpty());

      // verify flows by stream
      response = doGet("/v2/streams/text/flows");
      Assert.assertEquals(200, response.getStatusLine().getStatusCode());
      s = EntityUtils.toString(response.getEntity());
      o = GSON.fromJson(s, LIST_MAP_STRING_STRING_TYPE);
      Assert.assertEquals(1, o.size());
      Assert.assertTrue(o.contains(ImmutableMap.of("type", "Flow", "app", "WordCountApp", "id", "WordCountFlow", "name",
                                                   "WordCountFlow", "description", "Flow for counting words")));

      // verify flows by dataset
      response = doGet("/v2/datasets/mydataset/flows");
      Assert.assertEquals(200, response.getStatusLine().getStatusCode());
      s = EntityUtils.toString(response.getEntity());
      o = GSON.fromJson(s, LIST_MAP_STRING_STRING_TYPE);
      Assert.assertEquals(1, o.size());
      Assert.assertTrue(o.contains(ImmutableMap.of("type", "Flow", "app", "WordCountApp", "id", "WordCountFlow", "name",
                                                   "WordCountFlow", "description", "Flow for counting words")));

      // verify one dataset
      response = doGet("/v2/datasets/mydataset");
      Assert.assertEquals(200, response.getStatusLine().getStatusCode());
      s = EntityUtils.toString(response.getEntity());
      Map<String, String> map = GSON.fromJson(s, MAP_STRING_STRING_TYPE);
      Assert.assertNotNull(map);
      Assert.assertEquals("mydataset", map.get("id"));
      Assert.assertEquals("mydataset", map.get("name"));

      // verify all datasets
      response = doGet("/v2/datasets");
      Assert.assertEquals(200, response.getStatusLine().getStatusCode());
      s = EntityUtils.toString(response.getEntity());
      o = GSON.fromJson(s, LIST_MAP_STRING_STRING_TYPE);
      Assert.assertEquals(3, o.size());
      Map<String, String> expectedDataSets = ImmutableMap.<String, String>builder()
        .put("input", ObjectStore.class.getName())
        .put("output", ObjectStore.class.getName())
        .put("mydataset", KeyValueTable.class.getName()).build();
      for (Map<String, String> ds : o) {
        Assert.assertTrue("problem with dataset " + ds.get("id"), ds.containsKey("id"));
        Assert.assertTrue("problem with dataset " + ds.get("id"), ds.containsKey("name"));
        Assert.assertTrue("problem with dataset " + ds.get("id"), ds.containsKey("classname"));
        Assert.assertTrue("problem with dataset " + ds.get("id"), expectedDataSets.containsKey(ds.get("id")));
        Assert.assertEquals("problem with dataset " + ds.get("id"),
                            expectedDataSets.get(ds.get("id")), ds.get("classname"));
      }

      // verify datasets by app
      response = doGet("/v2/apps/WordCountApp/datasets");
      Assert.assertEquals(200, response.getStatusLine().getStatusCode());
      s = EntityUtils.toString(response.getEntity());
      o = GSON.fromJson(s, LIST_MAP_STRING_STRING_TYPE);
      Assert.assertEquals(1, o.size());
      expectedDataSets = ImmutableMap.<String, String>builder()
        .put("mydataset", KeyValueTable.class.getName()).build();
      for (Map<String, String> ds : o) {
        Assert.assertTrue("problem with dataset " + ds.get("id"), ds.containsKey("id"));
        Assert.assertTrue("problem with dataset " + ds.get("id"), ds.containsKey("name"));
        Assert.assertTrue("problem with dataset " + ds.get("id"), ds.containsKey("classname"));
        Assert.assertTrue("problem with dataset " + ds.get("id"), expectedDataSets.containsKey(ds.get("id")));
        Assert.assertEquals("problem with dataset " + ds.get("id"),
                            expectedDataSets.get(ds.get("id")), ds.get("classname"));
      }

      // verify one stream
      response = doGet("/v2/streams/text");
      Assert.assertEquals(200, response.getStatusLine().getStatusCode());
      s = EntityUtils.toString(response.getEntity());
      map = GSON.fromJson(s, MAP_STRING_STRING_TYPE);
      Assert.assertNotNull(map);
      Assert.assertEquals("text", map.get("id"));
      Assert.assertEquals("text", map.get("name"));
      Assert.assertNotNull(map.get("specification"));
      StreamSpecification sspec = GSON.fromJson(map.get("specification"), StreamSpecification.class);
      Assert.assertNotNull(sspec);

      // verify all streams
      response = doGet("/v2/streams");
      Assert.assertEquals(200, response.getStatusLine().getStatusCode());
      s = EntityUtils.toString(response.getEntity());
      o = GSON.fromJson(s, LIST_MAP_STRING_STRING_TYPE);
      Assert.assertEquals(1, o.size());
      Set<String> expectedStreams = ImmutableSet.of("text");
      for (Map<String, String> stream : o) {
        Assert.assertTrue("problem with stream " + stream.get("id"), stream.containsKey("id"));
        Assert.assertTrue("problem with stream " + stream.get("id"), stream.containsKey("name"));
        Assert.assertTrue("problem with dataset " + stream.get("id"), expectedStreams.contains(stream.get("id")));
      }

      // verify streams by app
      response = doGet("/v2/apps/WordCountApp/streams");
      Assert.assertEquals(200, response.getStatusLine().getStatusCode());
      s = EntityUtils.toString(response.getEntity());
      o = GSON.fromJson(s, LIST_MAP_STRING_STRING_TYPE);
      Assert.assertEquals(1, o.size());
      expectedStreams = ImmutableSet.of("text");
      for (Map<String, String> stream : o) {
        Assert.assertTrue("problem with stream " + stream.get("id"), stream.containsKey("id"));
        Assert.assertTrue("problem with stream " + stream.get("id"), stream.containsKey("name"));
        Assert.assertTrue("problem with dataset " + stream.get("id"), expectedStreams.contains(stream.get("id")));
      }
    } finally {
      Assert.assertEquals(200, doDelete("/v2/apps").getStatusLine().getStatusCode());
    }
  }

  /**
   * Tests procedure instances.
   */
  @Test
  public void testProcedureInstances () throws Exception {
    Assert.assertEquals(200, doDelete("/v2/apps").getStatusLine().getStatusCode());
    Assert.assertEquals(200, doPost("/v2/unrecoverable/reset").getStatusLine().getStatusCode());

    HttpResponse response = deploy(WordCountApp.class);
    Assert.assertEquals(200, response.getStatusLine().getStatusCode());

    response = doGet("/v2/apps/WordCountApp/procedures/WordFrequency/instances");
    Assert.assertEquals(200, response.getStatusLine().getStatusCode());

    String s = EntityUtils.toString(response.getEntity());
    Map<String, String> result = GSON.fromJson(s, MAP_STRING_STRING_TYPE);
    Assert.assertEquals(1, result.size());
    Assert.assertEquals(1, Integer.parseInt(result.get("instances")));

    JsonObject json = new JsonObject();
    json.addProperty("instances", 10);

    response = doPut("/v2/apps/WordCountApp/procedures/WordFrequency/instances", json.toString());
    Assert.assertEquals(200, response.getStatusLine().getStatusCode());

    response = doGet("/v2/apps/WordCountApp/procedures/WordFrequency/instances");
    Assert.assertEquals(200, response.getStatusLine().getStatusCode());

    s = EntityUtils.toString(response.getEntity());
    result = GSON.fromJson(s, MAP_STRING_STRING_TYPE);
    Assert.assertEquals(1, result.size());
    Assert.assertEquals(10, Integer.parseInt(result.get("instances")));


    // Get instances for a non-existent procedure and app.
    response = doGet("/v2/apps/WordCountApp/procedures/XXXX/instances");
    Assert.assertEquals(404, response.getStatusLine().getStatusCode());

    response = doGet("/v2/apps/XXXX/procedures/WordFrequency/instances");
    Assert.assertEquals(404, response.getStatusLine().getStatusCode());

    // PUT instances for non-existent procedure and app.
    String payload = "{instances: 1}";
    response = doPut("/v2/apps/WordCountApp/procedures/XXXX/instances", payload);
    Assert.assertEquals(404, response.getStatusLine().getStatusCode());

    response = doPut("/v2/apps/XXXX/procedures/WordFrequency/instances", payload);
    Assert.assertEquals(404, response.getStatusLine().getStatusCode());


    Assert.assertEquals(200, doDelete("/v2/apps/WordCountApp").getStatusLine().getStatusCode());
  }

  @Category(XSlowTests.class)
  @Test
  public void testStatus() throws Exception {

    //deploy and check the status
    Assert.assertEquals(200, deploy(WordCountApp.class).getStatusLine().getStatusCode());

    Assert.assertEquals("STOPPED", getRunnableStatus("flows", "WordCountApp", "WordCountFlow"));

    //start flow and check the status
    Assert.assertEquals(200, getRunnableStartStop("flows", "WordCountApp", "WordCountFlow", "start"));
    waitState("flows", "WordCountApp", "WordCountFlow", "RUNNING");

    //stop the flow and check the status
    Assert.assertEquals(200, getRunnableStartStop("flows", "WordCountApp", "WordCountFlow", "stop"));
    waitState("flows", "WordCountApp", "WordCountFlow", "STOPPED");

    //check the status for procedure
    Assert.assertEquals(200, getRunnableStartStop("procedures", "WordCountApp", "WordFrequency", "start"));
    waitState("procedures", "WordCountApp", "WordFrequency", "RUNNING");
    Assert.assertEquals(200, getRunnableStartStop("procedures", "WordCountApp", "WordFrequency", "stop"));
    waitState("procedures", "WordCountApp", "WordFrequency", "STOPPED");

    deploy(DummyAppWithTrackingTable.class);
    //start map-reduce and check status and stop the map-reduce job and check the status ..
    Assert.assertEquals(200, getRunnableStartStop("mapreduce", "dummy", "dummy-batch", "start"));
    waitState("mapreduce", "dummy", "dummy-batch", "RUNNING");

    //stop the mapreduce program and check the status
    Assert.assertEquals(200, getRunnableStartStop("mapreduce", "dummy", "dummy-batch", "stop"));
    waitState("mapreduce", "dummy", "dummy-batch", "STOPPED");
  }

  private String getWebappStatus(String appId) throws Exception {
    HttpResponse response = doGet("/v2/apps/" + appId + "/" + "webapp" + "/status");
    Assert.assertEquals(200, response.getStatusLine().getStatusCode());
    String s = EntityUtils.toString(response.getEntity());
    Map<String, String> o = GSON.fromJson(s, MAP_STRING_STRING_TYPE);
    return o.get("status");
  }

  @Test
  public void testFlowRuntimeArgs() throws Exception {
    testRuntimeArgs(WordCountApp.class, "WordCountApp", "flows", "WordCountFlow");
  }

  @Test
  public void testWorkflowRuntimeArgs() throws Exception {
    testRuntimeArgs(SleepingWorkflowApp.class, "SleepWorkflowApp", "workflows", "SleepWorkflow");
  }

  @Test
  public void testProcedureRuntimeArgs() throws Exception {
    testRuntimeArgs(WordCountApp.class, "WordCountApp", "procedures", "WordFrequency");
  }

  @Test
  public void testMapreduceRuntimeArgs() throws Exception {
    testRuntimeArgs(DummyAppWithTrackingTable.class, "dummy", "mapreduce", "dummy-batch");
  }

  /**
   * Tests deploying an application.
   */
  @Test
  public void testDeploy() throws Exception {
    HttpResponse response = deploy(WordCountApp.class);
    Assert.assertEquals(200, response.getStatusLine().getStatusCode());
  }

  /**
   * Tests taking a snapshot of the transaction manager.
   */
  @Test
  public void testTxManagerSnapshot() throws Exception {
    Long currentTs = System.currentTimeMillis();

    HttpResponse response = doGet("/v2/transactions/state");
    Assert.assertEquals(200, response.getStatusLine().getStatusCode());

    InputStream in = response.getEntity().getContent();
    SnapshotCodec snapshotCodec = getInjector().getInstance(SnapshotCodecProvider.class);
    try {
      TransactionSnapshot snapshot = snapshotCodec.decode(in);
      Assert.assertTrue(snapshot.getTimestamp() >= currentTs);
    } finally {
      in.close();
    }
  }

  /**
   * Tests invalidating a transaction.
   * @throws Exception
   */
  @Test
  public void testInvalidateTx() throws Exception {
    TransactionSystemClient txClient = AppFabricTestBase.getTxClient();

    Transaction tx1 = txClient.startShort();
    HttpResponse response = doPost("/v2/transactions/" + tx1.getWritePointer() + "/invalidate");
    Assert.assertEquals(200, response.getStatusLine().getStatusCode());

    Transaction tx2 = txClient.startShort();
    txClient.commit(tx2);
    response = doPost("/v2/transactions/" + tx2.getWritePointer() + "/invalidate");
    Assert.assertEquals(409, response.getStatusLine().getStatusCode());

    Assert.assertEquals(400,
      doPost("/v2/transactions/foobar/invalidate").getStatusLine().getStatusCode());
  }

  @Test
  public void testResetTxManagerState() throws Exception {
    HttpResponse response = doPost("/v2/transactions/state");
    Assert.assertEquals(200, response.getStatusLine().getStatusCode());
    // todo: first transaction after reset will fail, doGet() is a placeholder, can remove after tephra tx-fix
    doGet("/v2/apps");
  }

  /**
   * Tests deploying an application.
   */
  @Test
  public void testDeployInvalid() throws Exception {
    HttpResponse response = deploy(String.class);
    Assert.assertEquals(400, response.getStatusLine().getStatusCode());
    Assert.assertNotNull(response.getEntity());
    Assert.assertTrue(response.getEntity().getContentLength() > 0);
  }

  /**
   * Tests deploying an application with dataset same name as existing dataset but a different type
   */
  @Test
  public void testDeployFailure() throws Exception {
    HttpResponse response = deploy(AppWithDataset.class);
    Assert.assertEquals(200, response.getStatusLine().getStatusCode());
    Assert.assertNotNull(response.getEntity());

    response = deploy(AppWithDatasetDuplicate.class);
    Assert.assertEquals(400, response.getStatusLine().getStatusCode());
    Assert.assertNotNull(response.getEntity());
  }

  /**
   * Tests deleting an application.
   */
  @Test
  public void testDelete() throws Exception {
    //Delete an invalid app
    HttpResponse response = doDelete("/v2/apps/XYZ");
    Assert.assertEquals(404, response.getStatusLine().getStatusCode());
    deploy(WordCountApp.class);
    getRunnableStartStop("flows", "WordCountApp", "WordCountFlow", "start");
    waitState("flows", "WordCountApp", "WordCountFlow", "RUNNING");
    //Try to delete an App while its flow is running
    response = doDelete("/v2/apps/WordCountApp");
    Assert.assertEquals(403, response.getStatusLine().getStatusCode());
    getRunnableStartStop("flows", "WordCountApp", "WordCountFlow", "stop");
    waitState("flows", "WordCountApp", "WordCountFlow", "STOPPED");
    //Delete the App after stopping the flow
    response = doDelete("/v2/apps/WordCountApp");
    Assert.assertEquals(200, response.getStatusLine().getStatusCode());
    response = doDelete("/v2/apps/WordCountApp");
    Assert.assertEquals(404, response.getStatusLine().getStatusCode());
  }

  /**
   * Tests for program list calls
   */
  @Test
  public void testProgramList() throws Exception {
    //Test :: /flows /procedures /mapreduce /workflows
    //App  :: /apps/AppName/flows /procedures /mapreduce /workflows
    //App Info :: /apps/AppName
    //All Apps :: /apps

    HttpResponse response = doGet("/v2/flows");
    Assert.assertEquals(200, response.getStatusLine().getStatusCode());
    response = doGet("/v2/procedures");
    Assert.assertEquals(200, response.getStatusLine().getStatusCode());
    response = doGet("/v2/mapreduce");
    Assert.assertEquals(200, response.getStatusLine().getStatusCode());
    response = doGet("/v2/workflows");
    Assert.assertEquals(200, response.getStatusLine().getStatusCode());

    deploy(WordCountApp.class);
    deploy(DummyAppWithTrackingTable.class);
    response = doGet("/v2/apps/WordCountApp/flows");
    Assert.assertEquals(200, response.getStatusLine().getStatusCode());
    String json = EntityUtils.toString(response.getEntity());
    List<Map<String, String>> flows = GSON.fromJson(json, LIST_MAP_STRING_STRING_TYPE);
    Assert.assertEquals(1, flows.size());

    response = doGet("/v2/apps/WordCountApp/procedures");
    Assert.assertEquals(200, response.getStatusLine().getStatusCode());
    json = EntityUtils.toString(response.getEntity());
    List<Map<String, String>> procedures = GSON.fromJson(json, LIST_MAP_STRING_STRING_TYPE);
    Assert.assertEquals(1, procedures.size());

    response = doGet("/v2/apps/WordCountApp/mapreduce");
    Assert.assertEquals(200, response.getStatusLine().getStatusCode());
    json = EntityUtils.toString(response.getEntity());
    List<Map<String, String>> mapreduce = GSON.fromJson(json, LIST_MAP_STRING_STRING_TYPE);
    Assert.assertEquals(1, mapreduce.size());

    response = doGet("/v2/apps/WordCountApp/workflows");
    Assert.assertEquals(200, response.getStatusLine().getStatusCode());
    response = doGet("/v2/apps");
    Assert.assertEquals(200, response.getStatusLine().getStatusCode());
    response = doDelete("/v2/apps/dummy");
    Assert.assertEquals(200, response.getStatusLine().getStatusCode());
  }

  /**
   * Test for schedule handlers.
   */
  @Category(XSlowTests.class)
  @Test
  public void testScheduleEndPoints() throws Exception {
    // Steps for the test:
    // 1. Deploy the app
    // 2. Verify the schedules
    // 3. Verify the history after waiting a while
    // 4. Suspend the schedule
    // 5. Verify there are no runs after the suspend by looking at the history
    // 6. Resume the schedule
    // 7. Verify there are runs after the resume by looking at the history
    HttpResponse response = deploy(AppWithSchedule.class);
    Assert.assertEquals(200, response.getStatusLine().getStatusCode());

    response = doGet("/v2/apps/AppWithSchedule/workflows/SampleWorkflow/schedules");
    Assert.assertEquals(200, response.getStatusLine().getStatusCode());
    String json = EntityUtils.toString(response.getEntity());
    List<String> schedules = GSON.fromJson(json, new TypeToken<List<String>>() { }.getType());
    Assert.assertEquals(1, schedules.size());
    String scheduleId = schedules.get(0);
    Assert.assertNotNull(scheduleId);
    Assert.assertFalse(scheduleId.isEmpty());

    scheduleHistoryCheck(5, "/v2/apps/AppWithSchedule/workflows/SampleWorkflow/runs?status=completed", 0);

    //Check suspend status
    String scheduleStatus = String.format("/v2/apps/AppWithSchedule/workflows/SampleWorkflow/schedules/%s/status",
                                          scheduleId);
    scheduleStatusCheck(5, scheduleStatus, "SCHEDULED");

    String scheduleSuspend = String.format("/v2/apps/AppWithSchedule/workflows/SampleWorkflow/schedules/%s/suspend",
                                           scheduleId);

    response = doPost(scheduleSuspend);
    Assert.assertEquals(200, response.getStatusLine().getStatusCode());

    //check paused state
    scheduleStatusCheck(5, scheduleStatus, "SUSPENDED");

    TimeUnit.SECONDS.sleep(2); //wait till any running jobs just before suspend call completes.

    response = doGet("/v2/apps/AppWithSchedule/workflows/SampleWorkflow/runs?status=completed");
    json = EntityUtils.toString(response.getEntity());
    List<Map<String, String>> history = GSON.fromJson(json,
                                  LIST_MAP_STRING_STRING_TYPE);
    int workflowRuns = history.size();

    //Sleep for some time and verify there are no more scheduled jobs after the suspend.
    TimeUnit.SECONDS.sleep(10);

    response = doGet("/v2/apps/AppWithSchedule/workflows/SampleWorkflow/runs?status=completed");
    json = EntityUtils.toString(response.getEntity());
    history = GSON.fromJson(json,
                                  LIST_MAP_STRING_STRING_TYPE);
    int workflowRunsAfterSuspend = history.size();
    Assert.assertEquals(workflowRuns, workflowRunsAfterSuspend);

    String scheduleResume = String.format("/v2/apps/AppWithSchedule/workflows/SampleWorkflow/schedules/%s/resume",
                                          scheduleId);

    response = doPost(scheduleResume);
    Assert.assertEquals(200, response.getStatusLine().getStatusCode());

    scheduleHistoryCheck(5, "/v2/apps/AppWithSchedule/workflows/SampleWorkflow/runs?status=completed",
                         workflowRunsAfterSuspend);

    //check scheduled state
    scheduleStatusCheck(5, scheduleStatus, "SCHEDULED");

    //Check status of a non existing schedule
    String notFoundSchedule = String.format("/v2/apps/AppWithSchedule/workflows/SampleWorkflow/schedules/%s/status",
                                            "invalidId");

    scheduleStatusCheck(5, notFoundSchedule, "NOT_FOUND");

    response = doPost(scheduleSuspend);
    Assert.assertEquals(200, response.getStatusLine().getStatusCode());

    //check paused state
    scheduleStatusCheck(5, scheduleStatus, "SUSPENDED");

    TimeUnit.SECONDS.sleep(2); //wait till any running jobs just before suspend call completes.

    response = doDelete("/v2/apps/AppWithSchedule");
    Assert.assertEquals(200, response.getStatusLine().getStatusCode());
  }

  // TODO: Fix this unit test
  @Ignore
  @Test
  public void testClearQueuesStreams() throws Exception {
    // setup accessor
    String streamName = "doobdoobee2";
    String queueName = "doobee2";

    // create a stream, a queue, a table
    createStream(streamName);
    createQueue(queueName);

    // verify they are all there
    Assert.assertTrue(verifyStream(streamName));
    Assert.assertTrue(verifyQueue(queueName));

    // clear queues
    Assert.assertEquals(200, doDelete("/v2/queues").getStatusLine().getStatusCode());

    // verify tables and streams are still here
    Assert.assertTrue(verifyStream(streamName));
    // verify queue is gone
    Assert.assertFalse(verifyQueue(queueName));

    // recreate the queue
    createQueue(queueName);
    Assert.assertTrue(verifyQueue(queueName));

    // clear streams
    Assert.assertEquals(200, doDelete("/v2/streams").getStatusLine().getStatusCode());

    // verify table and queue are still here
    Assert.assertTrue(verifyQueue(queueName));
    // verify stream is gone
    Assert.assertFalse(verifyStream(streamName));
  }


  static final QueueEntry STREAM_ENTRY = new QueueEntry("x".getBytes());

  void createStream(String name) throws Exception {
    // create stream
    Assert.assertEquals(200, doPut("/v2/streams/" + name).getStatusLine().getStatusCode());

    // write smth to a stream
    QueueName queueName = QueueName.fromStream(name);
    enqueue(queueName, STREAM_ENTRY);
  }

  void createQueue(String name) throws Exception {
    // write smth to a queue
    QueueName queueName = getQueueName(name);
    enqueue(queueName, STREAM_ENTRY);
  }

  boolean dequeueOne(QueueName queueName) throws Exception {
    QueueClientFactory queueClientFactory = AppFabricTestBase.getInjector().getInstance(QueueClientFactory.class);
    final QueueConsumer consumer = queueClientFactory.createConsumer(queueName,
                                                                      new ConsumerConfig(1L, 0, 1,
                                                                                         DequeueStrategy.ROUND_ROBIN,
                                                                                         null),
                                                                      1);
    // doing inside tx
    TransactionExecutorFactory txExecutorFactory =
      AppFabricTestBase.getInjector().getInstance(TransactionExecutorFactory.class);
    return txExecutorFactory.createExecutor(ImmutableList.of((TransactionAware) consumer))
      .execute(new Callable<Boolean>() {
        @Override
        public Boolean call() throws Exception {
          return !consumer.dequeue(1).isEmpty();
        }
      });
  }

  boolean verifyStream(String name) throws Exception {
    // for now, DELETE /streams only deletes the stream data, not meta data
    // boolean streamExists = 200 ==
    //   doGet("/v2/streams/" + name + "/info").getStatusLine().getStatusCode();
    return dequeueOne(QueueName.fromStream(name));
  }

  boolean verifyQueue(String name) throws Exception {
    return dequeueOne(getQueueName(name));
  }

  private  void enqueue(QueueName queueName, final QueueEntry queueEntry) throws Exception {
    QueueClientFactory queueClientFactory = AppFabricTestBase.getInjector().getInstance(QueueClientFactory.class);
    final QueueProducer producer = queueClientFactory.createProducer(queueName);
    // doing inside tx
    TransactionExecutorFactory txExecutorFactory =
      AppFabricTestBase.getInjector().getInstance(TransactionExecutorFactory.class);
    txExecutorFactory.createExecutor(ImmutableList.of((TransactionAware) producer))
      .execute(new TransactionExecutor.Subroutine() {
        @Override
        public void apply() throws Exception {
          // write more than one so that we can dequeue multiple times for multiple checks
          producer.enqueue(queueEntry);
          producer.enqueue(queueEntry);
        }
      });
  }

  private  QueueName getQueueName(String name) {
    // i.e. flow and flowlet are constants: should be good enough
    return QueueName.fromFlowlet("app1", "flow1", "flowlet1", name);
  }

  /**
   * Test for resetting app.
   */
  @Test
  public void testUnRecoverableReset() throws Exception {
    try {
      HttpResponse response = deploy(WordCountApp.class);
      Assert.assertEquals(200, response.getStatusLine().getStatusCode());
      response = doPost("/v2/unrecoverable/reset");
      Assert.assertEquals(200, response.getStatusLine().getStatusCode());
    } finally {
      Assert.assertEquals(200, doDelete("/v2/apps").getStatusLine().getStatusCode());
    }
    // make sure that after reset (no apps), list apps returns 200, and not 404
    Assert.assertEquals(200, doGet("/v2/apps").getStatusLine().getStatusCode());
  }

  /**
   * Test for resetting app.
   */
  @Test
  public void testUnRecoverableDatasetsDeletion() throws Exception {
    try {
      // deploy app and create datasets
      deploy(WordCountApp.class);
      getRunnableStartStop("flows", "WordCountApp", "WordCountFlow", "start");
      waitState("flows", "WordCountApp", "WordCountFlow", "RUNNING");

      // check that datasets were created
      Assert.assertTrue(
        GSON.fromJson(EntityUtils.toString(doGet("/v2/datasets").getEntity()), JsonArray.class).size() > 0);

      // try delete datasets while program is running: should fail
      HttpResponse response = doDelete("/v2/unrecoverable/data/datasets");
      Assert.assertEquals(400, response.getStatusLine().getStatusCode());

      // stop program
      getRunnableStartStop("flows", "WordCountApp", "WordCountFlow", "stop");
      waitState("flows", "WordCountApp", "WordCountFlow", "STOPPED");

      // verify delete all datasets succeeded
      response = doDelete("/v2/unrecoverable/data/datasets");
      Assert.assertEquals(200, response.getStatusLine().getStatusCode());

      // check there are no datasets
      Assert.assertEquals(
        0, GSON.fromJson(EntityUtils.toString(doGet("/v2/datasets").getEntity()), JsonArray.class).size());

    } finally {
      Assert.assertEquals(200, doDelete("/v2/apps").getStatusLine().getStatusCode());
    }
    // make sure that after reset (no apps), list apps returns 200, and not 404
    Assert.assertEquals(200, doGet("/v2/apps").getStatusLine().getStatusCode());
  }

  @Test
  public void testHistoryDeleteAfterUnrecoverableReset() throws Exception {

    String appId = "dummy";
    String runnableType = "mapreduce";
    String runnableId = "dummy-batch";

    deploy(DummyAppWithTrackingTable.class);
    // first run
    Assert.assertEquals(200, getRunnableStartStop(runnableType, appId, runnableId, "start"));
    waitState(runnableType, appId, runnableId, "RUNNING");
    Assert.assertEquals(200, getRunnableStartStop(runnableType, appId, runnableId, "stop"));
    waitState(runnableType, appId, runnableId, "STOPPED");
    String url = String.format("/v2/apps/%s/%s/%s/runs?status=completed", appId, runnableType, runnableId);
    // verify the run by checking if history has one entry
    historyStatusWithRetry(url, 1);

    HttpResponse response = doPost("/v2/unrecoverable/reset");
    Assert.assertEquals(200, response.getStatusLine().getStatusCode());

    // Verify that the unrecoverable reset deletes the history
    historyStatusWithRetry(url, 0);
  }


  /**
   * Test for resetting app.
   */
  @Test
  public void testUnRecoverableResetAppRunning() throws Exception {

    HttpResponse response = deploy(WordCountApp.class);
    Assert.assertEquals(200, response.getStatusLine().getStatusCode());
    Assert.assertEquals(200, getRunnableStartStop("flows", "WordCountApp", "WordCountFlow", "start"));
    waitState("flows", "WordCountApp", "WordCountFlow", "RUNNING");
    response = doPost("/v2/unrecoverable/reset");
    Assert.assertEquals(400, response.getStatusLine().getStatusCode());
    Assert.assertEquals(200, getRunnableStartStop("flows", "WordCountApp", "WordCountFlow", "stop"));
  }

  private void waitState(String runnableType, String appId, String runnableId, String state) throws Exception {
    int trials = 0;
    // it may take a while for workflow/mr to start...
    int maxTrials = 120;
    while (trials++ < maxTrials) {
      HttpResponse response = doGet(String.format("/v2/apps/%s/%s/%s/status", appId, runnableType, runnableId));
      JsonObject status = GSON.fromJson(EntityUtils.toString(response.getEntity()), JsonObject.class);
      if (status != null && status.has("status") && state.equals(status.get("status").getAsString())) {
        break;
      }
      TimeUnit.SECONDS.sleep(1);
    }
    Assert.assertTrue(trials < maxTrials);
  }

  @Test
  public void testBatchStatus() throws Exception {
    String url = "/v2/status";
    Type typeToken = new TypeToken<List<JsonObject>>() { }.getType();
    Assert.assertEquals(400, doPost(url, "").getStatusLine().getStatusCode());
    // empty array is valid args
    Assert.assertEquals(200, doPost(url, "[]").getStatusLine().getStatusCode());
    deploy(WordCountApp.class);
    deploy(AppWithServices.class);
    // data requires appId, programId, and programType. Test missing fields/invalid programType
    Assert.assertEquals(400, doPost(url, "[{'appId':'WordCountApp', 'programType':'Flow'}]")
      .getStatusLine().getStatusCode());
    Assert.assertEquals(400, doPost(url, "[{'appId':'WordCountApp', 'programId':'WordCountFlow'}]")
      .getStatusLine().getStatusCode());
    Assert.assertEquals(400, doPost(url, "[{'programType':'Flow', 'programId':'WordCountFlow'}, {'appId':" +
      "'AppWithServices', 'programType': 'service', 'programId': 'NoOpService'}]").getStatusLine().getStatusCode());
    Assert.assertEquals(400,
                        doPost(url, "[{'appId':'WordCountApp', 'programType':'Flow' 'programId':'WordCountFlow'}]")
      .getStatusLine().getStatusCode());
    // Test missing app, programType, etc
    List<JsonObject> returnedBody = readResponse(
      doPost(url, "[{'appId':'NotExist', 'programType':'Flow', 'programId':'WordCountFlow'}]"), typeToken);
    Assert.assertEquals("App: NotExist not found", returnedBody.get(0).get("error").getAsString());
    returnedBody = readResponse(
      doPost(url, "[{'appId':'WordCountApp', 'programType':'flow', 'programId':'NotExist'}," +
        "{'appId':'WordCountApp', 'programType':'flow', 'programId':'WordCountFlow'}]"), typeToken);
    Assert.assertEquals("Program not found", returnedBody.get(0).get("error").getAsString());
    // The programType should be consistent. Second object should have proper status
    Assert.assertEquals("Flow", returnedBody.get(1).get("programType").getAsString());
    Assert.assertEquals("STOPPED", returnedBody.get(1).get("status").getAsString());
    HttpResponse response = doPost(url,
                                   "[{'appId':'WordCountApp', 'programType':'Flow', 'programId':'WordCountFlow'}," +
      "{'appId': 'WordCountApp', 'programType': 'Procedure', 'programId': 'WordFrequency'}," +
      "{'appId': 'WordCountApp', 'programType': 'Mapreduce', 'programId': 'VoidMapReduceJob'}]");
    // test valid cases
    Assert.assertEquals(200, response.getStatusLine().getStatusCode());
    returnedBody = readResponse(response, typeToken);
    for (JsonObject obj : returnedBody) {
      Assert.assertEquals(200, obj.get("statusCode").getAsInt());
      Assert.assertEquals("STOPPED", obj.get("status").getAsString());
    }
    // start the flow
    doPost("/v2/apps/WordCountApp/flows/WordCountFlow/start");
    response = doPost(url, "[{'appId':'WordCountApp', 'programType':'Flow', 'programId':'WordCountFlow'}]");
    Assert.assertEquals(200, response.getStatusLine().getStatusCode());
    returnedBody = readResponse(response, typeToken);
    Assert.assertEquals("RUNNING", returnedBody.get(0).get("status").getAsString());
    // start the service
    doPost("/v2/apps/AppWithServices/services/NoOpService/start");

    response = doPost(url, "[{'appId':'WordCountApp', 'programType':'Flow', 'programId':'WordCountFlow'}," +
      "{'appId': 'AppWithServices', 'programType': 'Service', 'programId': 'NoOpService'}," +
      "{'appId': 'WordCountApp', 'programType': 'Mapreduce', 'programId': 'VoidMapReduceJob'}]");
    // test valid cases
    Assert.assertEquals(200, response.getStatusLine().getStatusCode());
    returnedBody = readResponse(response, typeToken);
    Assert.assertEquals("RUNNING", returnedBody.get(0).get("status").getAsString());
    Assert.assertEquals("RUNNING", returnedBody.get(1).get("status").getAsString());
    Assert.assertEquals("STOPPED", returnedBody.get(2).get("status").getAsString());

    doPost("/v2/apps/WordCountApp/flows/WordCountFlow/stop");
    doPost("/v2/apps/AppWithServices/services/NoOpService/stop");
    waitState("flows", "WordCountApp", "WordCountFlow", "STOPPED");
    waitState("services", "AppWithServices", "NoOpService", "STOPPED");

  }

  @Test
  public void testBatchInstances() throws Exception {
    String url = "/v2/instances";
    Type typeToken = new TypeToken<List<JsonObject>>() { }.getType();
    Assert.assertEquals(400, doPost(url, "").getStatusLine().getStatusCode());
    // empty array is valid args
    Assert.assertEquals(200, doPost(url, "[]").getStatusLine().getStatusCode());
    deploy(WordCountApp.class);
    deploy(AppWithServices.class);
    // data requires appId, programId, and programType. Test missing fields/invalid programType
    Assert.assertEquals(400, doPost(url, "[{'appId':'WordCountApp', 'programType':'Flow'}]")
      .getStatusLine().getStatusCode());
    Assert.assertEquals(400, doPost(url, "[{'appId':'WordCountApp', 'programId':'WordCountFlow'}]")
      .getStatusLine().getStatusCode());
    Assert.assertEquals(400, doPost(url, "[{'programType':'Flow', 'programId':'WordCountFlow'}," +
      "{'appId': 'WordCountApp', 'programType': 'procedure', 'programId': 'WordFrequency'}]")
      .getStatusLine().getStatusCode());
    Assert.assertEquals(400, doPost(url, "[{'appId':'WordCountApp', 'programType':'NotExist', " +
      "'programId':'WordCountFlow'}]").getStatusLine().getStatusCode());
    // Test malformed json
    Assert.assertEquals(400,
                        doPost(url, "[{'appId':'WordCountApp', 'programType':'Flow' 'programId':'WordCountFlow'}]")
                          .getStatusLine().getStatusCode());
    // Test missing app, programType, etc
    List<JsonObject> returnedBody = readResponse(
      doPost(url, "[{'appId':'NotExist', 'programType':'Flow', 'programId':'WordCountFlow'}]"), typeToken);
    Assert.assertEquals(404, returnedBody.get(0).get("statusCode").getAsInt());
    returnedBody = readResponse(
      doPost(url, "[{'appId':'WordCountApp', 'programType':'flow', 'programId':'WordCountFlow', 'runnableId': " +
        "NotExist'}]"), typeToken);
    Assert.assertEquals(404, returnedBody.get(0).get("statusCode").getAsInt());
    HttpResponse response = doPost(url,
      "[{'appId':'WordCountApp', 'programType':'Flow', 'programId':'WordCountFlow', 'runnableId': 'StreamSource'}," +
      "{'appId': 'WordCountApp', 'programType': 'Procedure', 'programId': 'WordFrequency'}," +
      "{'appId': 'AppWithServices', 'programType':'Service', 'programId':'NoOpService', 'runnableId':'NoOpService'}]");
    // test valid cases
    returnedBody = readResponse(response, typeToken);
    for (JsonObject obj : returnedBody) {
      Assert.assertEquals(200, obj.get("statusCode").getAsInt());
      Assert.assertEquals(1, obj.get("requested").getAsInt());
      Assert.assertEquals(0, obj.get("provisioned").getAsInt());
    }
    // start the flow
    doPost("/v2/apps/WordCountApp/flows/WordCountFlow/start");
    response = doPost(url, "[{'appId':'WordCountApp', 'programType':'Flow', 'programId':'WordCountFlow'," +
      "'runnableId': 'StreamSource'}]");
    returnedBody = readResponse(response, typeToken);
    Assert.assertEquals(1, returnedBody.get(0).get("provisioned").getAsInt());
    // start the service
    doPost("/v2/apps/AppWithServices/services/NoOpService/start");
    response = doPost(url, "[{'appId':'WordCountApp', 'programType':'Flow','programId':'WordCountFlow','runnableId':" +
      "'StreamSource'}, {'appId':'AppWithServices', 'programType':'Service','programId':'NoOpService', 'runnableId':" +
      "'NoOpService'}, {'appId': 'WordCountApp', 'programType': 'Procedure','programId': 'VoidMapReduceJob'}]");
    Assert.assertEquals(200, response.getStatusLine().getStatusCode());
    returnedBody = readResponse(response, typeToken);
    Assert.assertEquals(1, returnedBody.get(0).get("provisioned").getAsInt());
    Assert.assertEquals(1, returnedBody.get(1).get("provisioned").getAsInt());
    // does not exist
    Assert.assertEquals(404, returnedBody.get(2).get("statusCode").getAsInt());
    doPut("/v2/apps/WordCountApp/flows/WordCountFlow/flowlets/StreamSource/instances", "{'instances': 2}");
    returnedBody = readResponse(doPost(url, "[{'appId':'WordCountApp', 'programType':'Flow'," +
      "'programId':'WordCountFlow', 'runnableId': 'StreamSource'}]"), typeToken);
    Assert.assertEquals(2, returnedBody.get(0).get("requested").getAsInt());

    doPost("/v2/apps/WordCountApp/flows/WordCountFlow/stop");
    doPost("/v2/apps/AppWithServices/services/NoOpService/stop");

    waitState("flows", "WordCountApp", "WordCountFlow", "STOPPED");
    waitState("services", "AppWithServices", "NoOpService", "STOPPED");

  }

  @Test
  public void testServiceSpecification() throws Exception {
    deploy(AppWithServices.class);
    HttpResponse response = doGet("/v2/apps/AppWithServices/services/NoOpService/");
    Assert.assertEquals(200, response.getStatusLine().getStatusCode());

    Set<ServiceHttpEndpoint> expectedEndpoints = ImmutableSet.of(new ServiceHttpEndpoint("GET", "/ping"),
                                                                 new ServiceHttpEndpoint("POST", "/multi"),
                                                                 new ServiceHttpEndpoint("GET", "/multi"),
                                                                 new ServiceHttpEndpoint("GET", "/multi/ping"));

    GsonBuilder gsonBuidler = new GsonBuilder();
    gsonBuidler.registerTypeAdapter(ServiceSpecification.class, new ServiceSpecificationCodec());
    gsonBuidler.registerTypeAdapter(HttpServiceHandlerSpecification.class, new HttpServiceSpecificationCodec());
    Gson gson = gsonBuidler.create();
    ServiceSpecification specification = readResponse(response, ServiceSpecification.class, gson);

    Set<ServiceHttpEndpoint> returnedEndpoints = Sets.newHashSet();
    for (HttpServiceHandlerSpecification httpServiceHandlerSpecification : specification.getHandlers().values()) {
      returnedEndpoints.addAll(httpServiceHandlerSpecification.getEndpoints());
    }

    Assert.assertEquals("NoOpService", specification.getName());
    Assert.assertTrue(returnedEndpoints.equals(expectedEndpoints));
    Assert.assertEquals(0, specification.getWorkers().values().size());
  }

}<|MERGE_RESOLUTION|>--- conflicted
+++ resolved
@@ -149,50 +149,6 @@
     }
   }
 
-<<<<<<< HEAD
-  private void scheduleHistoryCheck(int retries, String url, int expected) throws Exception {
-    int trial = 0;
-    int workflowRuns = 0;
-    List<Map<String, String>> history;
-    String json;
-    HttpResponse response;
-    while (trial++ < retries) {
-      response = doGet(url);
-      Assert.assertEquals(200, response.getStatusLine().getStatusCode());
-      json = EntityUtils.toString(response.getEntity());
-      history = GSON.fromJson(json, LIST_MAP_STRING_STRING_TYPE);
-      workflowRuns = history.size();
-      if (workflowRuns > expected) {
-        return;
-      }
-      TimeUnit.SECONDS.sleep(1);
-    }
-    Assert.assertTrue(workflowRuns > expected);
-  }
-
-  private void scheduleStatusCheck(int retires, String url,
-                                   String expected) throws Exception {
-    int trial = 0;
-    String status = null;
-    String json = null;
-    Map<String, String> output;
-    HttpResponse response;
-    while (trial++ < retires) {
-      response = doGet(url);
-      Assert.assertEquals(200, response.getStatusLine().getStatusCode());
-      json = EntityUtils.toString(response.getEntity());
-      output = GSON.fromJson(json, MAP_STRING_STRING_TYPE);
-      status = output.get("status");
-      if (status.equals(expected)) {
-        return;
-      }
-      TimeUnit.SECONDS.sleep(1);
-    }
-    Assert.assertEquals(status, expected);
-  }
-
-=======
->>>>>>> 25a0bff4
   private void historyStatusWithRetry(String url, int size) throws Exception {
     int trials = 0;
     while (trials++ < 5) {
