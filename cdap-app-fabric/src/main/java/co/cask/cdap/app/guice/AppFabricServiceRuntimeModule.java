/*
 * Copyright © 2014-2015 Cask Data, Inc.
 *
 * Licensed under the Apache License, Version 2.0 (the "License"); you may not
 * use this file except in compliance with the License. You may obtain a copy of
 * the License at
 *
 * http://www.apache.org/licenses/LICENSE-2.0
 *
 * Unless required by applicable law or agreed to in writing, software
 * distributed under the License is distributed on an "AS IS" BASIS, WITHOUT
 * WARRANTIES OR CONDITIONS OF ANY KIND, either express or implied. See the
 * License for the specific language governing permissions and limitations under
 * the License.
 */
package co.cask.cdap.app.guice;

import co.cask.cdap.app.deploy.Manager;
import co.cask.cdap.app.deploy.ManagerFactory;
import co.cask.cdap.app.store.Store;
import co.cask.cdap.common.conf.CConfiguration;
import co.cask.cdap.common.conf.Constants;
import co.cask.cdap.common.runtime.RuntimeModule;
import co.cask.cdap.common.twill.MasterServiceManager;
import co.cask.cdap.common.utils.Networks;
import co.cask.cdap.config.guice.ConfigStoreModule;
import co.cask.cdap.data.stream.StreamServiceManager;
import co.cask.cdap.data.stream.service.StreamFetchHandler;
import co.cask.cdap.data.stream.service.StreamHandler;
import co.cask.cdap.data2.datafabric.dataset.DatasetExecutorServiceManager;
import co.cask.cdap.explore.service.ExploreServiceManager;
import co.cask.cdap.gateway.handlers.AdapterHttpHandler;
import co.cask.cdap.gateway.handlers.AppFabricDataHttpHandler;
import co.cask.cdap.gateway.handlers.AppLifecycleHttpHandler;
import co.cask.cdap.gateway.handlers.CommonHandlers;
import co.cask.cdap.gateway.handlers.ConfigHandler;
import co.cask.cdap.gateway.handlers.ConsoleSettingsHttpHandler;
import co.cask.cdap.gateway.handlers.DashboardHttpHandler;
import co.cask.cdap.gateway.handlers.MockETLHandler;
import co.cask.cdap.gateway.handlers.MonitorHandler;
import co.cask.cdap.gateway.handlers.NamespaceHttpHandler;
import co.cask.cdap.gateway.handlers.NotificationFeedHttpHandler;
import co.cask.cdap.gateway.handlers.PreferencesHttpHandler;
import co.cask.cdap.gateway.handlers.ProgramLifecycleHttpHandler;
import co.cask.cdap.gateway.handlers.TransactionHttpHandler;
import co.cask.cdap.gateway.handlers.UsageHandler;
import co.cask.cdap.gateway.handlers.VersionHandler;
import co.cask.cdap.gateway.handlers.WorkflowHttpHandler;
import co.cask.cdap.internal.app.deploy.LocalAdapterManager;
import co.cask.cdap.internal.app.deploy.LocalApplicationManager;
import co.cask.cdap.internal.app.deploy.LocalApplicationTemplateManager;
import co.cask.cdap.internal.app.deploy.pipeline.ApplicationWithPrograms;
import co.cask.cdap.internal.app.deploy.pipeline.DeploymentInfo;
import co.cask.cdap.internal.app.deploy.pipeline.adapter.AdapterDeploymentInfo;
import co.cask.cdap.internal.app.namespace.DefaultNamespaceAdmin;
import co.cask.cdap.internal.app.namespace.NamespaceAdmin;
import co.cask.cdap.internal.app.runtime.adapter.AdapterService;
import co.cask.cdap.internal.app.runtime.batch.InMemoryTransactionServiceManager;
import co.cask.cdap.internal.app.runtime.distributed.TransactionServiceManager;
import co.cask.cdap.internal.app.runtime.schedule.DistributedSchedulerService;
import co.cask.cdap.internal.app.runtime.schedule.ExecutorThreadPool;
import co.cask.cdap.internal.app.runtime.schedule.LocalSchedulerService;
import co.cask.cdap.internal.app.runtime.schedule.Scheduler;
import co.cask.cdap.internal.app.runtime.schedule.SchedulerService;
import co.cask.cdap.internal.app.runtime.schedule.store.DatasetBasedTimeScheduleStore;
import co.cask.cdap.internal.app.services.AppFabricServer;
import co.cask.cdap.internal.app.store.DefaultStore;
import co.cask.cdap.internal.pipeline.SynchronousPipelineFactory;
import co.cask.cdap.logging.run.AppFabricServiceManager;
import co.cask.cdap.logging.run.InMemoryDatasetExecutorServiceManager;
import co.cask.cdap.logging.run.InMemoryExploreServiceManager;
import co.cask.cdap.logging.run.InMemoryLogSaverServiceManager;
import co.cask.cdap.logging.run.InMemoryMetricsProcessorServiceManager;
import co.cask.cdap.logging.run.InMemoryMetricsServiceManager;
import co.cask.cdap.logging.run.InMemoryStreamServiceManager;
import co.cask.cdap.logging.run.LogSaverStatusServiceManager;
import co.cask.cdap.metrics.runtime.MetricsProcessorStatusServiceManager;
import co.cask.cdap.metrics.runtime.MetricsServiceManager;
import co.cask.cdap.pipeline.PipelineFactory;
import co.cask.cdap.templates.AdapterSpecification;
import co.cask.http.HttpHandler;
import com.google.common.base.Supplier;
import com.google.common.base.Throwables;
import com.google.common.collect.ImmutableList;
import com.google.inject.AbstractModule;
import com.google.inject.Key;
import com.google.inject.Module;
import com.google.inject.Provides;
import com.google.inject.Scopes;
import com.google.inject.TypeLiteral;
import com.google.inject.assistedinject.FactoryModuleBuilder;
import com.google.inject.multibindings.MapBinder;
import com.google.inject.multibindings.Multibinder;
import com.google.inject.name.Named;
import com.google.inject.name.Names;
import com.google.inject.util.Modules;
import org.quartz.SchedulerException;
import org.quartz.core.JobRunShellFactory;
import org.quartz.core.QuartzScheduler;
import org.quartz.core.QuartzSchedulerResources;
import org.quartz.impl.DefaultThreadExecutor;
import org.quartz.impl.DirectSchedulerFactory;
import org.quartz.impl.StdJobRunShellFactory;
import org.quartz.impl.StdScheduler;
import org.quartz.simpl.CascadingClassLoadHelper;
import org.quartz.spi.ClassLoadHelper;
import org.quartz.spi.JobStore;

import java.net.InetAddress;
import java.net.InetSocketAddress;
import java.util.List;

/**
 * AppFabric Service Runtime Module.
 */
public final class AppFabricServiceRuntimeModule extends RuntimeModule {

  @Override
  public Module getInMemoryModules() {
    return Modules.combine(new AppFabricServiceModule(StreamHandler.class, StreamFetchHandler.class),
                           new ConfigStoreModule().getInMemoryModule(),
                           new AbstractModule() {
                             @Override
                             protected void configure() {
                               bind(SchedulerService.class).to(LocalSchedulerService.class).in(Scopes.SINGLETON);
                               bind(Scheduler.class).to(SchedulerService.class);

                               MapBinder<String, MasterServiceManager> mapBinder = MapBinder.newMapBinder(
                                 binder(), String.class, MasterServiceManager.class);
                               mapBinder.addBinding(Constants.Service.LOGSAVER)
                                        .to(InMemoryLogSaverServiceManager.class);
                               mapBinder.addBinding(Constants.Service.TRANSACTION)
                                        .to(InMemoryTransactionServiceManager.class);
                               mapBinder.addBinding(Constants.Service.METRICS_PROCESSOR)
                                        .to(InMemoryMetricsProcessorServiceManager.class);
                               mapBinder.addBinding(Constants.Service.METRICS)
                                        .to(InMemoryMetricsServiceManager.class);
                               mapBinder.addBinding(Constants.Service.APP_FABRIC_HTTP)
                                        .to(AppFabricServiceManager.class);
                               mapBinder.addBinding(Constants.Service.STREAMS)
                                        .to(InMemoryStreamServiceManager.class);
                               mapBinder.addBinding(Constants.Service.DATASET_EXECUTOR)
                                        .to(InMemoryDatasetExecutorServiceManager.class);
                               mapBinder.addBinding(Constants.Service.EXPLORE_HTTP_USER_SERVICE)
                                        .to(InMemoryExploreServiceManager.class);

                               Multibinder<String> servicesNamesBinder =
                                 Multibinder.newSetBinder(binder(), String.class,
                                                          Names.named("appfabric.services.names"));
                               servicesNamesBinder.addBinding().toInstance(Constants.Service.APP_FABRIC_HTTP);
                               servicesNamesBinder.addBinding().toInstance(Constants.Service.STREAMS);

                               Multibinder<String> handlerHookNamesBinder =
                                 Multibinder.newSetBinder(binder(), String.class,
                                                          Names.named("appfabric.handler.hooks"));
                               handlerHookNamesBinder.addBinding().toInstance(Constants.Service.APP_FABRIC_HTTP);
                               handlerHookNamesBinder.addBinding().toInstance(Constants.Stream.STREAM_HANDLER);
                             }
                           });
  }

  @Override
  public Module getStandaloneModules() {

    return Modules.combine(new AppFabricServiceModule(StreamHandler.class, StreamFetchHandler.class),
                           new ConfigStoreModule().getStandaloneModule(),
                           new AbstractModule() {
                             @Override
                             protected void configure() {
                               bind(SchedulerService.class).to(LocalSchedulerService.class).in(Scopes.SINGLETON);
                               bind(Scheduler.class).to(SchedulerService.class);

                               MapBinder<String, MasterServiceManager> mapBinder = MapBinder.newMapBinder(
                                 binder(), String.class, MasterServiceManager.class);
                               mapBinder.addBinding(Constants.Service.LOGSAVER)
                                        .to(InMemoryLogSaverServiceManager.class);
                               mapBinder.addBinding(Constants.Service.TRANSACTION)
                                        .to(InMemoryTransactionServiceManager.class);
                               mapBinder.addBinding(Constants.Service.METRICS_PROCESSOR)
                                        .to(InMemoryMetricsProcessorServiceManager.class);
                               mapBinder.addBinding(Constants.Service.METRICS)
                                        .to(InMemoryMetricsServiceManager.class);
                               mapBinder.addBinding(Constants.Service.APP_FABRIC_HTTP)
                                        .to(AppFabricServiceManager.class);
                               mapBinder.addBinding(Constants.Service.STREAMS)
                                        .to(InMemoryStreamServiceManager.class);
                               mapBinder.addBinding(Constants.Service.DATASET_EXECUTOR)
                                        .to(InMemoryDatasetExecutorServiceManager.class);
                               mapBinder.addBinding(Constants.Service.EXPLORE_HTTP_USER_SERVICE)
                                        .to(InMemoryExploreServiceManager.class);

                               Multibinder<String> servicesNamesBinder =
                                 Multibinder.newSetBinder(binder(), String.class,
                                                          Names.named("appfabric.services.names"));
                               servicesNamesBinder.addBinding().toInstance(Constants.Service.APP_FABRIC_HTTP);
                               servicesNamesBinder.addBinding().toInstance(Constants.Service.STREAMS);

                               Multibinder<String> handlerHookNamesBinder =
                                 Multibinder.newSetBinder(binder(), String.class,
                                                          Names.named("appfabric.handler.hooks"));
                               handlerHookNamesBinder.addBinding().toInstance(Constants.Service.APP_FABRIC_HTTP);
                               handlerHookNamesBinder.addBinding().toInstance(Constants.Stream.STREAM_HANDLER);
                             }
                           });
  }

  @Override
  public Module getDistributedModules() {

    return Modules.combine(new AppFabricServiceModule(),
                           new ConfigStoreModule().getDistributedModule(),
                           new AbstractModule() {
                             @Override
                             protected void configure() {
                               bind(SchedulerService.class).to(DistributedSchedulerService.class).in(Scopes.SINGLETON);
                               bind(Scheduler.class).to(SchedulerService.class);

                               MapBinder<String, MasterServiceManager> mapBinder = MapBinder.newMapBinder(
                                 binder(), String.class, MasterServiceManager.class);
                               mapBinder.addBinding(Constants.Service.LOGSAVER)
                                        .to(LogSaverStatusServiceManager.class);
                               mapBinder.addBinding(Constants.Service.TRANSACTION)
                                        .to(TransactionServiceManager.class);
                               mapBinder.addBinding(Constants.Service.METRICS_PROCESSOR)
                                        .to(MetricsProcessorStatusServiceManager.class);
                               mapBinder.addBinding(Constants.Service.METRICS)
                                        .to(MetricsServiceManager.class);
                               mapBinder.addBinding(Constants.Service.APP_FABRIC_HTTP)
                                        .to(AppFabricServiceManager.class);
                               mapBinder.addBinding(Constants.Service.STREAMS)
                                        .to(StreamServiceManager.class);
                               mapBinder.addBinding(Constants.Service.DATASET_EXECUTOR)
                                        .to(DatasetExecutorServiceManager.class);
                               mapBinder.addBinding(Constants.Service.EXPLORE_HTTP_USER_SERVICE)
                                        .to(ExploreServiceManager.class);

                               Multibinder<String> servicesNamesBinder =
                                 Multibinder.newSetBinder(binder(), String.class,
                                                          Names.named("appfabric.services.names"));
                               servicesNamesBinder.addBinding().toInstance(Constants.Service.APP_FABRIC_HTTP);

                               Multibinder<String> handlerHookNamesBinder =
                                 Multibinder.newSetBinder(binder(), String.class,
                                                          Names.named("appfabric.handler.hooks"));
                               handlerHookNamesBinder.addBinding().toInstance(Constants.Service.APP_FABRIC_HTTP);
                             }
                           });
  }

  /**
   * Guice module for AppFabricServer. Requires data-fabric related bindings being available.
   */
  private static final class AppFabricServiceModule extends AbstractModule {

    private final List<Class<? extends HttpHandler>> handlerClasses;

    private AppFabricServiceModule(Class<? extends HttpHandler>... handlerClasses) {
      this.handlerClasses = ImmutableList.copyOf(handlerClasses);
    }

    @Override
    protected void configure() {
      bind(PipelineFactory.class).to(SynchronousPipelineFactory.class);

      install(
        new FactoryModuleBuilder()
          .implement(new TypeLiteral<Manager<DeploymentInfo, ApplicationWithPrograms>>() { },
                     new TypeLiteral<LocalApplicationManager<DeploymentInfo, ApplicationWithPrograms>>() { })
          .build(new TypeLiteral<ManagerFactory<DeploymentInfo, ApplicationWithPrograms>>() { })
      );
      install(
        new FactoryModuleBuilder()
          .implement(new TypeLiteral<Manager<DeploymentInfo, ApplicationWithPrograms>>() { },
                     LocalApplicationTemplateManager.class)
          .build(Key.get(new TypeLiteral<ManagerFactory<DeploymentInfo, ApplicationWithPrograms>>() { },
                         Names.named("templates")))
      );
      install(
        new FactoryModuleBuilder()
          .implement(new TypeLiteral<Manager<AdapterDeploymentInfo, AdapterSpecification>> () { },
                     LocalAdapterManager.class)
          .build(Key.get(new TypeLiteral<ManagerFactory<AdapterDeploymentInfo, AdapterSpecification>>() { },
                         Names.named("adapters")))
      );

      bind(Store.class).to(DefaultStore.class);
      bind(AdapterService.class).in(Scopes.SINGLETON);
      bind(NamespaceAdmin.class).to(DefaultNamespaceAdmin.class).in(Scopes.SINGLETON);

<<<<<<< HEAD
      Multibinder<HttpHandler> handlerBinder = Multibinder.newSetBinder(binder(), HttpHandler.class,
                                                                        Names.named(AppFabricServer.HANDLERS_BINDING));
=======
      Multibinder<HttpHandler> handlerBinder = Multibinder.newSetBinder(
        binder(), HttpHandler.class, Names.named(Constants.AppFabric.HANDLERS_BINDING));

>>>>>>> 28404fef
      CommonHandlers.add(handlerBinder);
      handlerBinder.addBinding().to(ConfigHandler.class);
      handlerBinder.addBinding().to(AppFabricDataHttpHandler.class);
      handlerBinder.addBinding().to(VersionHandler.class);
      handlerBinder.addBinding().to(MonitorHandler.class);
      handlerBinder.addBinding().to(UsageHandler.class);
      handlerBinder.addBinding().to(NamespaceHttpHandler.class);
      handlerBinder.addBinding().to(NotificationFeedHttpHandler.class);
      handlerBinder.addBinding().to(AppLifecycleHttpHandler.class);
      handlerBinder.addBinding().to(DashboardHttpHandler.class);
      handlerBinder.addBinding().to(ProgramLifecycleHttpHandler.class);
      handlerBinder.addBinding().to(PreferencesHttpHandler.class);
      handlerBinder.addBinding().to(ConsoleSettingsHttpHandler.class);
      handlerBinder.addBinding().to(TransactionHttpHandler.class);
      handlerBinder.addBinding().to(MockETLHandler.class);
      handlerBinder.addBinding().to(AdapterHttpHandler.class);
      handlerBinder.addBinding().to(WorkflowHttpHandler.class);

      for (Class<? extends HttpHandler> handlerClass : handlerClasses) {
        handlerBinder.addBinding().to(handlerClass);
      }
    }

    @Provides
    @Named(Constants.AppFabric.SERVER_ADDRESS)
    public final InetAddress providesHostname(CConfiguration cConf) {
      return Networks.resolve(cConf.get(Constants.AppFabric.SERVER_ADDRESS),
                              new InetSocketAddress("localhost", 0).getAddress());
    }

    /**
     * Provides a supplier of quartz scheduler so that initialization of the scheduler can be done after guice
     * injection. It returns a singleton of Scheduler.
     */
    @Provides
    public Supplier<org.quartz.Scheduler> providesSchedulerSupplier(final DatasetBasedTimeScheduleStore scheduleStore,
                                                                    final CConfiguration cConf) {
      return new Supplier<org.quartz.Scheduler>() {
        private org.quartz.Scheduler scheduler;

        @Override
        public synchronized org.quartz.Scheduler get() {
          try {
            if (scheduler == null) {
              scheduler = getScheduler(scheduleStore, cConf);
            }
            return scheduler;
          } catch (Exception e) {
            throw Throwables.propagate(e);
          }
        }
      };
    }

    /**
     * Create a quartz scheduler. Quartz factory method is not used, because inflexible in allowing custom jobstore
     * and turning off check for new versions.
     * @param store JobStore.
     * @param cConf CConfiguration.
     * @return an instance of {@link org.quartz.Scheduler}
     * @throws SchedulerException
     */
    private org.quartz.Scheduler getScheduler(JobStore store,
                                              CConfiguration cConf) throws SchedulerException {

      int threadPoolSize = cConf.getInt(Constants.Scheduler.CFG_SCHEDULER_MAX_THREAD_POOL_SIZE,
                                        Constants.Scheduler.DEFAULT_THREAD_POOL_SIZE);
      ExecutorThreadPool threadPool = new ExecutorThreadPool(threadPoolSize);
      threadPool.initialize();
      String schedulerName = DirectSchedulerFactory.DEFAULT_SCHEDULER_NAME;
      String schedulerInstanceId = DirectSchedulerFactory.DEFAULT_INSTANCE_ID;

      QuartzSchedulerResources qrs = new QuartzSchedulerResources();
      JobRunShellFactory jrsf = new StdJobRunShellFactory();

      qrs.setName(schedulerName);
      qrs.setInstanceId(schedulerInstanceId);
      qrs.setJobRunShellFactory(jrsf);
      qrs.setThreadPool(threadPool);
      qrs.setThreadExecutor(new DefaultThreadExecutor());
      qrs.setJobStore(store);
      qrs.setRunUpdateCheck(false);
      QuartzScheduler qs = new QuartzScheduler(qrs, -1, -1);

      ClassLoadHelper cch = new CascadingClassLoadHelper();
      cch.initialize();

      store.initialize(cch, qs.getSchedulerSignaler());
      org.quartz.Scheduler scheduler = new StdScheduler(qs);

      jrsf.initialize(scheduler);
      qs.initialize();

      return scheduler;
    }
  }
}<|MERGE_RESOLUTION|>--- conflicted
+++ resolved
@@ -63,7 +63,6 @@
 import co.cask.cdap.internal.app.runtime.schedule.Scheduler;
 import co.cask.cdap.internal.app.runtime.schedule.SchedulerService;
 import co.cask.cdap.internal.app.runtime.schedule.store.DatasetBasedTimeScheduleStore;
-import co.cask.cdap.internal.app.services.AppFabricServer;
 import co.cask.cdap.internal.app.store.DefaultStore;
 import co.cask.cdap.internal.pipeline.SynchronousPipelineFactory;
 import co.cask.cdap.logging.run.AppFabricServiceManager;
@@ -287,14 +286,9 @@
       bind(AdapterService.class).in(Scopes.SINGLETON);
       bind(NamespaceAdmin.class).to(DefaultNamespaceAdmin.class).in(Scopes.SINGLETON);
 
-<<<<<<< HEAD
-      Multibinder<HttpHandler> handlerBinder = Multibinder.newSetBinder(binder(), HttpHandler.class,
-                                                                        Names.named(AppFabricServer.HANDLERS_BINDING));
-=======
       Multibinder<HttpHandler> handlerBinder = Multibinder.newSetBinder(
         binder(), HttpHandler.class, Names.named(Constants.AppFabric.HANDLERS_BINDING));
 
->>>>>>> 28404fef
       CommonHandlers.add(handlerBinder);
       handlerBinder.addBinding().to(ConfigHandler.class);
       handlerBinder.addBinding().to(AppFabricDataHttpHandler.class);
