/*
 * Copyright © 2014 Cask Data, Inc.
 *
 * Licensed under the Apache License, Version 2.0 (the "License"); you may not
 * use this file except in compliance with the License. You may obtain a copy of
 * the License at
 *
 * http://www.apache.org/licenses/LICENSE-2.0
 *
 * Unless required by applicable law or agreed to in writing, software
 * distributed under the License is distributed on an "AS IS" BASIS, WITHOUT
 * WARRANTIES OR CONDITIONS OF ANY KIND, either express or implied. See the
 * License for the specific language governing permissions and limitations under
 * the License.
 */

package co.cask.cdap.gateway.handlers;

import co.cask.cdap.api.data.stream.StreamSpecification;
import co.cask.cdap.api.dataset.DatasetSpecification;
import co.cask.cdap.api.flow.FlowSpecification;
import co.cask.cdap.api.flow.FlowletConnection;
import co.cask.cdap.api.flow.FlowletDefinition;
import co.cask.cdap.api.mapreduce.MapReduceSpecification;
import co.cask.cdap.api.procedure.ProcedureSpecification;
import co.cask.cdap.app.ApplicationSpecification;
import co.cask.cdap.app.runtime.ProgramRuntimeService;
import co.cask.cdap.app.services.Data;
import co.cask.cdap.app.store.Store;
import co.cask.cdap.app.store.StoreFactory;
import co.cask.cdap.common.conf.CConfiguration;
import co.cask.cdap.common.conf.Constants;
<<<<<<< HEAD
=======
import co.cask.cdap.common.discovery.RandomEndpointStrategy;
import co.cask.cdap.common.discovery.TimeLimitEndpointStrategy;
import co.cask.cdap.common.http.AbstractBodyConsumer;
import co.cask.cdap.common.io.Locations;
import co.cask.cdap.common.metrics.MetricsScope;
import co.cask.cdap.common.queue.QueueName;
import co.cask.cdap.common.utils.DirUtils;
>>>>>>> 1dd65a3a
import co.cask.cdap.data.Namespace;
import co.cask.cdap.data2.OperationException;
import co.cask.cdap.data2.datafabric.DefaultDatasetNamespace;
import co.cask.cdap.data2.dataset2.DatasetFramework;
import co.cask.cdap.data2.dataset2.NamespacedDatasetFramework;
import co.cask.cdap.data2.transaction.queue.QueueAdmin;
import co.cask.cdap.data2.transaction.stream.StreamAdmin;
import co.cask.cdap.gateway.auth.Authenticator;
import co.cask.cdap.gateway.handlers.util.AbstractAppFabricHttpHandler;
import co.cask.cdap.gateway.handlers.util.AppHelper;
import co.cask.cdap.gateway.handlers.util.ProgramHelper;
import co.cask.cdap.internal.UserErrors;
import co.cask.cdap.internal.UserMessages;
import co.cask.cdap.proto.DatasetRecord;
import co.cask.cdap.proto.Id;
import co.cask.cdap.proto.ProgramRecord;
import co.cask.cdap.proto.ProgramType;
import co.cask.cdap.proto.StreamRecord;
import co.cask.http.BodyConsumer;
import co.cask.http.ChunkResponder;
import co.cask.http.HttpResponder;
import co.cask.tephra.TransactionSystemClient;
import com.google.common.base.Charsets;
import com.google.common.base.Predicate;
import com.google.common.collect.ImmutableMultimap;
import com.google.common.collect.Lists;
import com.google.common.collect.Sets;
import com.google.common.io.Closeables;
import com.google.gson.Gson;
import com.google.inject.Inject;
import org.jboss.netty.buffer.ChannelBuffers;
import org.jboss.netty.handler.codec.http.HttpHeaders;
import org.jboss.netty.handler.codec.http.HttpRequest;
import org.jboss.netty.handler.codec.http.HttpResponseStatus;
import org.slf4j.Logger;
import org.slf4j.LoggerFactory;

<<<<<<< HEAD
import java.io.IOException;
import java.io.InputStream;
=======
import java.io.File;
import java.io.FileNotFoundException;
import java.io.IOException;
import java.io.InputStream;
import java.io.InputStreamReader;
import java.io.OutputStreamWriter;
import java.io.Reader;
import java.io.Writer;
import java.nio.ByteBuffer;
import java.util.ArrayList;
>>>>>>> 1dd65a3a
import java.util.Collection;
import java.util.List;
import java.util.Set;
import javax.annotation.Nullable;
import javax.ws.rs.DELETE;
import javax.ws.rs.DefaultValue;
import javax.ws.rs.GET;
import javax.ws.rs.POST;
import javax.ws.rs.PUT;
import javax.ws.rs.Path;
import javax.ws.rs.PathParam;
import javax.ws.rs.QueryParam;

/**
 *  HttpHandler class for app-fabric requests.
 */
@Path(Constants.Gateway.API_VERSION_2) //this will be removed/changed when gateway goes.
public class AppFabricHttpHandler extends AbstractAppFabricHttpHandler {
  private static final Logger LOG = LoggerFactory.getLogger(AppFabricHttpHandler.class);

  /**
   * Json serializer.
   */
  private static final Gson GSON = new Gson();

  /**
   * Configuration object passed from higher up.
   */
  private final CConfiguration configuration;

  /**
   * Runtime program service for running and managing programs.
   */
  private final ProgramRuntimeService runtimeService;

  /**
   * Client talking to transaction system.
   */
  private TransactionSystemClient txClient;

  /**
   * Access Dataset Service
   */
  private final DatasetFramework dsFramework;

  /**
   * Store manages non-runtime lifecycle.
   */
  private final Store store;

  private final QueueAdmin queueAdmin;

  private final StreamAdmin streamAdmin;

  private final AppHelper appHelper;

  private final ProgramHelper programHelper;

  /**
   * Constructs an new instance. Parameters are binded by Guice.
   */
  @Inject
  public AppFabricHttpHandler(Authenticator authenticator, CConfiguration configuration,
                              StoreFactory storeFactory, ProgramRuntimeService runtimeService, StreamAdmin streamAdmin,
                              QueueAdmin queueAdmin, TransactionSystemClient txClient, DatasetFramework dsFramework,
                              AppHelper appHelper, ProgramHelper programHelper) {

    super(authenticator);
    this.streamAdmin = streamAdmin;
    this.configuration = configuration;
    this.runtimeService = runtimeService;
    this.store = storeFactory.create();
    this.queueAdmin = queueAdmin;
    this.txClient = txClient;
    this.dsFramework =
      new NamespacedDatasetFramework(dsFramework, new DefaultDatasetNamespace(configuration, Namespace.USER));
    this.appHelper = appHelper;
    this.programHelper = programHelper;
  }

  /**
   * Ping to check handler status.
   */
  @Path("/ping")
  @GET
  public void ping(HttpRequest request, HttpResponder responder) {
      responder.sendStatus(HttpResponseStatus.OK);
  }

  /**
   * Retrieve the state of the transaction manager.
   */
  @Path("/transactions/state")
  @GET
  public void getTxManagerSnapshot(HttpRequest request, HttpResponder responder) {
    try {
      LOG.trace("Taking transaction manager snapshot at time {}", System.currentTimeMillis());
      InputStream in = txClient.getSnapshotInputStream();
      LOG.trace("Took and retrieved transaction manager snapshot successfully.");
      try {
        ChunkResponder chunkResponder = responder.sendChunkStart(HttpResponseStatus.OK,
                                                                 ImmutableMultimap.<String, String>of());
        while (true) {
          // netty doesn't copy the readBytes buffer, so we have to reallocate a new buffer
          byte[] readBytes = new byte[4096];
          int res = in.read(readBytes, 0, 4096);
          if (res == -1) {
            break;
          }
          // If failed to send chunk, IOException will be raised.
          // It'll just propagated to the netty-http library to handle it
          chunkResponder.sendChunk(ChannelBuffers.wrappedBuffer(readBytes, 0, res));
        }
        Closeables.closeQuietly(chunkResponder);
      } finally {
        in.close();
      }
    } catch (Exception e) {
      LOG.error("Could not take transaction manager snapshot", e);
      responder.sendStatus(HttpResponseStatus.INTERNAL_SERVER_ERROR);
    }
  }

  /**
   * Invalidate a transaction.
   * @param txId transaction ID.
   */
  @Path("/transactions/{tx-id}/invalidate")
  @POST
  public void invalidateTx(HttpRequest request, HttpResponder responder,
                           @PathParam("tx-id") final String txId) {
    try {
      long txIdLong = Long.parseLong(txId);
      boolean success = txClient.invalidate(txIdLong);
      if (success) {
        LOG.info("Transaction {} successfully invalidated", txId);
        responder.sendStatus(HttpResponseStatus.OK);
      } else {
        LOG.info("Transaction {} could not be invalidated: not in progress.", txId);
        responder.sendStatus(HttpResponseStatus.CONFLICT);
      }
    } catch (NumberFormatException e) {
      LOG.info("Could not invalidate transaction: {} is not a valid tx id", txId);
      responder.sendStatus(HttpResponseStatus.BAD_REQUEST);
    }
  }

  /**
   * Reset the state of the transaction manager.
   */
  @Path("/transactions/state")
  @POST
  public void resetTxManagerState(HttpRequest request, HttpResponder responder) {
    txClient.resetState();
    responder.sendStatus(HttpResponseStatus.OK);
  }

  /**
   * Returns status of a runnable specified by the type{flows,workflows,mapreduce,spark,procedures,services}.
   */
  @GET
  @Path("/apps/{app-id}/{runnable-type}/{runnable-id}/status")
  public void getStatus(final HttpRequest request, final HttpResponder responder,
                        @PathParam("app-id") final String appId,
                        @PathParam("runnable-type") final String runnableType,
                        @PathParam("runnable-id") final String runnableId) {

    programHelper.getStatus(responder, getAuthenticatedAccountId(request), appId, runnableType, runnableId);
  }

  /**
   * starts a webapp.
   */
  @POST
  @Path("/apps/{app-id}/webapp/start")
  public void webappStart(final HttpRequest request, final HttpResponder responder,
                          @PathParam("app-id") final String appId) {
    try {
      programHelper.runnableStartStop(responder, getAuthenticatedAccountId(request), appId,
                                      ProgramType.WEBAPP.getPrettyName().toLowerCase(), ProgramType.WEBAPP,
                                      "start", decodeArguments(request));
    } catch (IOException e) {
      LOG.error("Got exception : ", e);
      responder.sendStatus(HttpResponseStatus.INTERNAL_SERVER_ERROR);
    }
  }


  /**
   * stops a webapp.
   */
  @POST
  @Path("/apps/{app-id}/webapp/stop")
  public void webappStop(final HttpRequest request, final HttpResponder responder,
                         @PathParam("app-id") final String appId) {
    try {
      programHelper.runnableStartStop(responder, getAuthenticatedAccountId(request), appId,
                                      ProgramType.WEBAPP.getPrettyName().toLowerCase(), ProgramType.WEBAPP,
                                      "stop", decodeArguments(request));
    } catch (IOException e) {
      LOG.error("Got exception : ", e);
      responder.sendStatus(HttpResponseStatus.INTERNAL_SERVER_ERROR);
    }
  }

  /**
   * Returns status of a webapp.
   */
  @GET
  @Path("/apps/{app-id}/webapp/status")
  public void webappStatus(final HttpRequest request, final HttpResponder responder,
                           @PathParam("app-id") final String appId) {
    try {
      programHelper.runnableStatus(responder, getAuthenticatedAccountId(request), appId,
                                   ProgramType.WEBAPP.getPrettyName().toLowerCase(), ProgramType.WEBAPP);
    } catch (SecurityException e) {
      responder.sendStatus(HttpResponseStatus.UNAUTHORIZED);
    } catch (Throwable t) {
      LOG.error("Got exception:", t);
      responder.sendStatus(HttpResponseStatus.INTERNAL_SERVER_ERROR);
    }
  }

  /**
   * Starts a program.
   */
  @POST
  @Path("/apps/{app-id}/{runnable-type}/{runnable-id}/start")
  public void startProgram(HttpRequest request, HttpResponder responder,
                           @PathParam("app-id") final String appId,
                           @PathParam("runnable-type") final String runnableType,
                           @PathParam("runnable-id") final String runnableId) {
    try {
      programHelper.startStopProgram(responder, getAuthenticatedAccountId(request), appId, runnableType,
                                            runnableId, "start", decodeArguments(request));
    } catch (IOException e) {
      LOG.error("Got exception : ", e);
      responder.sendStatus(HttpResponseStatus.INTERNAL_SERVER_ERROR);
    }
  }

  /**
   * Starts a program with debugging enabled.
   */
  @POST
  @Path("/apps/{app-id}/{runnable-type}/{runnable-id}/debug")
  public void debugProgram(HttpRequest request, HttpResponder responder,
                           @PathParam("app-id") final String appId,
                           @PathParam("runnable-type") final String runnableType,
                           @PathParam("runnable-id") final String runnableId) {
    if (!("flows".equals(runnableType) || "procedures".equals(runnableType) || "services".equals(runnableType))) {
      responder.sendStatus(HttpResponseStatus.NOT_IMPLEMENTED);
      return;
    }
    try {
      programHelper.startStopProgram(responder, getAuthenticatedAccountId(request), appId, runnableType,
                                            runnableId, "debug", decodeArguments(request));
    } catch (IOException e) {
      LOG.error("Got exception : ", e);
      responder.sendStatus(HttpResponseStatus.INTERNAL_SERVER_ERROR);
    }
  }

  /**
   * Stops a program.
   */
  @POST
  @Path("/apps/{app-id}/{runnable-type}/{runnable-id}/stop")
  public void stopProgram(HttpRequest request, HttpResponder responder,
                          @PathParam("app-id") final String appId,
                          @PathParam("runnable-type") final String runnableType,
                          @PathParam("runnable-id") final String runnableId) {
    try {
      programHelper.startStopProgram(responder, getAuthenticatedAccountId(request), appId, runnableType,
                                            runnableId, "stop", decodeArguments(request));
    } catch (IOException e) {
      LOG.error("Got exception : ", e);
      responder.sendStatus(HttpResponseStatus.INTERNAL_SERVER_ERROR);
    }
  }

  /**
   * Returns program runs based on options it returns either currently running or completed or failed.
   * Default it returns all.
   */
  @GET
  @Path("/apps/{app-id}/{runnable-type}/{runnable-id}/runs")
  public void runnableHistory(HttpRequest request, HttpResponder responder,
                              @PathParam("app-id") String appId,
                              @PathParam("runnable-type") String runnableType,
                              @PathParam("runnable-id") String runnableId,
                              @QueryParam("status") String status,
                              @QueryParam("start") String startTs,
                              @QueryParam("end") String endTs,
                              @QueryParam("limit") @DefaultValue("100") final int resultLimit) {
    ProgramType type = ProgramType.valueOfCategoryName(runnableType);
    if (type == null || type == ProgramType.WEBAPP) {
      responder.sendStatus(HttpResponseStatus.NOT_FOUND);
      return;
    }
    long start = (startTs == null || startTs.isEmpty()) ? Long.MIN_VALUE : Long.parseLong(startTs);
    long end = (endTs == null || endTs.isEmpty()) ? Long.MAX_VALUE : Long.parseLong(endTs);
    programHelper.getRuns(responder, getAuthenticatedAccountId(request), appId, runnableId, status,
                          start, end, resultLimit);
  }

  /**
   * Get runnable runtime args.
   */
  @GET
  @Path("/apps/{app-id}/{runnable-type}/{runnable-id}/runtimeargs")
  public void getRunnableRuntimeArgs(HttpRequest request, HttpResponder responder,
                                     @PathParam("app-id") final String appId,
                                     @PathParam("runnable-type") final String runnableType,
                                     @PathParam("runnable-id") final String runnableId) {
    programHelper.getRunnableRuntimeArgs(responder, getAuthenticatedAccountId(request), appId,
                                                runnableType, runnableId);
  }

  /**
   * Save runnable runtime args.
   */
  @PUT
  @Path("/apps/{app-id}/{runnable-type}/{runnable-id}/runtimeargs")
  public void saveRunnableRuntimeArgs(HttpRequest request, HttpResponder responder,
                                      @PathParam("app-id") final String appId,
                                      @PathParam("runnable-type") final String runnableType,
                                      @PathParam("runnable-id") final String runnableId) {
    try {
      programHelper.saveRunnableRuntimeArgs(responder, getAuthenticatedAccountId(request), appId, runnableType,
                                            runnableId, decodeArguments(request));
    } catch (IOException e) {
      LOG.error("Got exception : ", e);
      responder.sendStatus(HttpResponseStatus.INTERNAL_SERVER_ERROR);
    }
  }

  /**
   * Returns number of instances for a procedure.
   */
  @GET
  @Path("/apps/{app-id}/procedures/{procedure-id}/instances")
  public void getProcedureInstances(HttpRequest request, HttpResponder responder,
                                    @PathParam("app-id") final String appId,
                                    @PathParam("procedure-id") final String procedureId) {
    programHelper.getProcedureInstances(responder, getAuthenticatedAccountId(request), appId,
                                               procedureId);
  }

  /**
   * Sets number of instances for a procedure.
   */
  @PUT
  @Path("/apps/{app-id}/procedures/{procedure-id}/instances")
  public void setProcedureInstances(HttpRequest request, HttpResponder responder,
                                    @PathParam("app-id") final String appId,
                                    @PathParam("procedure-id") final String procedureId) {
    try {
      programHelper.setProcedureInstances(responder, getAuthenticatedAccountId(request), appId,
                                          procedureId, getInstances(request));
    } catch (IOException e) {
      LOG.error("Got exception : ", e);
      responder.sendStatus(HttpResponseStatus.INTERNAL_SERVER_ERROR);
    }
  }

  /**
   * Returns number of instances for a flowlet within a flow.
   */
  @GET
  @Path("/apps/{app-id}/flows/{flow-id}/flowlets/{flowlet-id}/instances")
  public void getFlowletInstances(HttpRequest request, HttpResponder responder,
                                  @PathParam("app-id") final String appId, @PathParam("flow-id") final String flowId,
                                  @PathParam("flowlet-id") final String flowletId) {
    programHelper.getFlowletInstances(responder, getAuthenticatedAccountId(request), appId, flowId, flowletId);
  }

  /**
   * Returns the number of instances for all program runnables that are passed into the data. The data is an array of
   * Json objects where each object must contain the following three elements: appId, programType, and programId
   * (flow name, service name, or procedure name). Retrieving instances only applies to flows, procedures, and user
   * services. For flows and procedures, another parameter, "runnableId", must be provided. This corresponds to the
   * flowlet/runnable for which to retrieve the instances. This does not apply to procedures.
   *
   * Example input:
   * [{"appId": "App1", "programType": "Service", "programId": "Service1", "runnableId": "Runnable1"},
   *  {"appId": "App1", "programType": "Procedure", "programId": "Proc2"},
   *  {"appId": "App2", "programType": "Flow", "programId": "Flow1", "runnableId": "Flowlet1"}]
   *
   * The response will be an array of JsonObjects each of which will contain the three input parameters
   * as well as 3 fields:
   * "provisioned" which maps to the number of instances actually provided for the input runnable,
   * "requested" which maps to the number of instances the user has requested for the input runnable,
   * "statusCode" which maps to the http status code for the data in that JsonObjects. (200, 400, 404)
   * If an error occurs in the input (i.e. in the example above, Flowlet1 does not exist), then all JsonObjects for
   * which the parameters have a valid instances will have the provisioned and requested fields status code fields
   * but all JsonObjects for which the parameters are not valid will have an error message and statusCode.
   *
   * E.g. given the above data, if there is no Flowlet1, then the response would be 200 OK with following possible data:
   * [{"appId": "App1", "programType": "Service", "programId": "Service1", "runnableId": "Runnable1",
   *   "statusCode": 200, "provisioned": 2, "requested": 2},
   *  {"appId": "App1", "programType": "Procedure", "programId": "Proc2", "statusCode": 200, "provisioned": 1,
   *   "requested": 3},
   *  {"appId": "App2", "programType": "Flow", "programId": "Flow1", "runnableId": "Flowlet1", "statusCode": 404,
   *   "error": "Runnable": Flowlet1 not found"}]
   *
   * @param request
   * @param responder
   */
  @POST
  @Path("/instances")
  public void getInstances(HttpRequest request, HttpResponder responder) {
    programHelper.getInstances(request, responder, getAuthenticatedAccountId(request));
  }

  /**
   * Returns the status for all programs that are passed into the data. The data is an array of Json objects
   * where each object must contain the following three elements: appId, programType, and programId
   * (flow name, service name, etc.).
   * <p/>
   * Example input:
   * [{"appId": "App1", "programType": "Service", "programId": "Service1"},
   * {"appId": "App1", "programType": "Procedure", "programId": "Proc2"},
   * {"appId": "App2", "programType": "Flow", "programId": "Flow1"}]
   * <p/>
   * The response will be an array of JsonObjects each of which will contain the three input parameters
   * as well as 2 fields, "status" which maps to the status of the program and "statusCode" which maps to the
   * status code for the data in that JsonObjects. If an error occurs in the
   * input (i.e. in the example above, App2 does not exist), then all JsonObjects for which the parameters
   * have a valid status will have the status field but all JsonObjects for which the parameters do not have a valid
   * status will have an error message and statusCode.
   * <p/>
   * For example, if there is no App2 in the data above, then the response would be 200 OK with following possible data:
   * [{"appId": "App1", "programType": "Service", "programId": "Service1", "statusCode": 200, "status": "RUNNING"},
   * {"appId": "App1", "programType": "Procedure", "programId": "Proc2"}, "statusCode": 200, "status": "STOPPED"},
   * {"appId":"App2", "programType":"Flow", "programId":"Flow1", "statusCode":404, "error": "App: App2 not found"}]
   *
   * @param request
   * @param responder
   */
  @POST
  @Path("/status")
  public void getStatuses(HttpRequest request, HttpResponder responder) {
    programHelper.getStatuses(request, responder, getAuthenticatedAccountId(request));
  }

  /**
   * Increases number of instance for a flowlet within a flow.
   */
  @PUT
  @Path("/apps/{app-id}/flows/{flow-id}/flowlets/{flowlet-id}/instances")
  public void setFlowletInstances(HttpRequest request, HttpResponder responder,
                                  @PathParam("app-id") final String appId, @PathParam("flow-id") final String flowId,
                                  @PathParam("flowlet-id") final String flowletId) {
    try {
      programHelper.setFlowletInstances(responder, getAuthenticatedAccountId(request), appId, flowId, flowletId,
                                        getInstances(request));
    } catch (IOException e) {
      LOG.error("Got exception : ", e);
      responder.sendStatus(HttpResponseStatus.INTERNAL_SERVER_ERROR);
    }
  }

  /**
   * Changes input stream for a flowlet connection.
   */
  @PUT
  @Path("/apps/{app-id}/flows/{flow-id}/flowlets/{flowlet-id}/connections/{stream-id}")
  public void changeFlowletStreamConnection(HttpRequest request, HttpResponder responder,
                                            @PathParam("app-id") final String appId,
                                            @PathParam("flow-id") final String flowId,
                                            @PathParam("flowlet-id") final String flowletId,
                                            @PathParam("stream-id") final String streamId) {
    try {
      programHelper.changeFlowletStreamConnection(responder, getAuthenticatedAccountId(request), appId, flowId,
                                                  flowletId, streamId, decodeArguments(request));
    } catch (IOException e) {
      LOG.error("Got exception : ", e);
      responder.sendStatus(HttpResponseStatus.INTERNAL_SERVER_ERROR);
    }
  }

  /**
   * Deploys an application with the specified name.
   */
  @PUT
  @Path("/apps/{app-id}")
  public BodyConsumer deploy(HttpRequest request, HttpResponder responder, @PathParam("app-id") final String appId) {
    return appHelper.deployApp(request, responder, getAuthenticatedAccountId(request), appId);
  }

  /**
   * Deploys an application.
   */
  @POST
  @Path("/apps")
  public BodyConsumer deploy(HttpRequest request, HttpResponder responder) {
    // null means use name provided by app spec
    return appHelper.deployApp(request, responder, getAuthenticatedAccountId(request), null);
  }

  /**
   * Returns next scheduled runtime of a workflow.
   */
  @GET
  @Path("/apps/{app-id}/workflows/{workflow-id}/nextruntime")
  public void getScheduledRunTime(HttpRequest request, HttpResponder responder,
                                  @PathParam("app-id") final String appId,
                                  @PathParam("workflow-id") final String workflowId) {
    programHelper.getScheduledRunTime(responder, getAuthenticatedAccountId(request), appId, workflowId);
  }

  /**
   * Returns the schedule ids for a given workflow.
   */
  @GET
  @Path("/apps/{app-id}/workflows/{workflow-id}/schedules")
  public void workflowSchedules(HttpRequest request, HttpResponder responder,
                                @PathParam("app-id") final String appId,
                                @PathParam("workflow-id") final String workflowId) {
    programHelper.getWorkflowSchedules(responder, getAuthenticatedAccountId(request), appId, workflowId);
  }

  /**
   * Get schedule state.
   */
  @GET
  @Path("/apps/{app-id}/workflows/{workflow-id}/schedules/{schedule-id}/status")
  public void getScheuleState(HttpRequest request, HttpResponder responder,
                              @PathParam("app-id") final String appId,
                              @PathParam("workflow-id") final String workflowId,
                              @PathParam("schedule-id") final String scheduleId) {
    programHelper.getScheduleState(responder, getAuthenticatedAccountId(request), workflowId, scheduleId);
  }

  /**
   * Suspend a workflow schedule.
   */
  @POST
  @Path("/apps/{app-id}/workflows/{workflow-id}/schedules/{schedule-id}/suspend")
  public void workflowScheduleSuspend(HttpRequest request, HttpResponder responder,
                                      @PathParam("app-id") final String appId,
                                      @PathParam("workflow-id") final String workflowId,
                                      @PathParam("schedule-id") final String scheduleId) {
    programHelper.suspendWorkflowSchedule(responder, getAuthenticatedAccountId(request), appId, workflowId,
                                          scheduleId);
  }

  /**
   * Resume a workflow schedule.
   */
  @POST
  @Path("/apps/{app-id}/workflows/{workflow-id}/schedules/{schedule-id}/resume")
  public void workflowScheduleResume(HttpRequest request, HttpResponder responder,
                                     @PathParam("app-id") final String appId,
                                     @PathParam("workflow-id") final String workflowId,
                                     @PathParam("schedule-id") final String scheduleId) {

    programHelper.resumeWorkflowSchedule(responder, getAuthenticatedAccountId(request), appId, workflowId,
                                         scheduleId);
  }

  @GET
  @Path("/apps/{app-id}/procedures/{procedure-id}/live-info")
  @SuppressWarnings("unused")
  public void procedureLiveInfo(HttpRequest request, HttpResponder responder,
                                @PathParam("app-id") final String appId,
                                @PathParam("procedure-id") final String procedureId) {
    programHelper.getLiveInfo(responder, getAuthenticatedAccountId(request), appId, procedureId,
                                     ProgramType.PROCEDURE, runtimeService);
  }

  @GET
  @Path("/apps/{app-id}/flows/{flow-id}/live-info")
  @SuppressWarnings("unused")
  public void flowLiveInfo(HttpRequest request, HttpResponder responder,
                           @PathParam("app-id") final String appId,
                           @PathParam("flow-id") final String flowId) {
    programHelper.getLiveInfo(responder, getAuthenticatedAccountId(request), appId, flowId,
                                     ProgramType.FLOW, runtimeService);
  }

  /**
   * Returns specification of a runnable - flow.
   */
  @GET
  @Path("/apps/{app-id}/flows/{flow-id}")
  public void flowSpecification(HttpRequest request, HttpResponder responder,
                                @PathParam("app-id") final String appId,
                                @PathParam("flow-id")final String flowId) {
    programHelper.runnableSpecification(responder, getAuthenticatedAccountId(request), appId,
                                               ProgramType.FLOW, flowId);
  }

  /**
   * Returns specification of procedure.
   */
  @GET
  @Path("/apps/{app-id}/procedures/{procedure-id}")
  public void procedureSpecification(HttpRequest request, HttpResponder responder,
                                     @PathParam("app-id") final String appId,
                                     @PathParam("procedure-id")final String procId) {
    programHelper.runnableSpecification(responder, getAuthenticatedAccountId(request), appId,
                                               ProgramType.PROCEDURE, procId);
  }

  /**
   * Returns specification of mapreduce.
   */
  @GET
  @Path("/apps/{app-id}/mapreduce/{mapreduce-id}")
  public void mapreduceSpecification(HttpRequest request, HttpResponder responder,
                                     @PathParam("app-id") final String appId,
                                     @PathParam("mapreduce-id")final String mapreduceId) {
    programHelper.runnableSpecification(responder, getAuthenticatedAccountId(request), appId,
                                               ProgramType.MAPREDUCE, mapreduceId);
  }

  /**
   * Returns specification of spark program.
   */
  @GET
  @Path("/apps/{app-id}/spark/{spark-id}")
  public void sparkSpecification(HttpRequest request, HttpResponder responder,
                                     @PathParam("app-id") final String appId,
                                     @PathParam("spark-id")final String sparkId) {
    programHelper.runnableSpecification(responder, getAuthenticatedAccountId(request), appId,
                                               ProgramType.SPARK, sparkId);
  }

  /**
   * Returns specification of workflow.
   */
  @GET
  @Path("/apps/{app-id}/workflows/{workflow-id}")
  public void workflowSpecification(HttpRequest request, HttpResponder responder,
                                    @PathParam("app-id") final String appId,
                                    @PathParam("workflow-id")final String workflowId) {
    programHelper.runnableSpecification(responder, getAuthenticatedAccountId(request), appId,
                                               ProgramType.WORKFLOW, workflowId);
  }

  @GET
  @Path("/apps/{app-id}/services/{service-id}")
  public void serviceSpecification(HttpRequest request, HttpResponder responder,
                                   @PathParam("app-id") String appId,
                                   @PathParam("service-id") String serviceId) {
<<<<<<< HEAD
    programHelper.runnableSpecification(responder, getAuthenticatedAccountId(request), appId,
                                               ProgramType.SERVICE, serviceId);
=======
    runnableSpecification(request, responder, appId, ProgramType.SERVICE, serviceId);
  }



  private void runnableSpecification(HttpRequest request, HttpResponder responder,
                                     final String appId, ProgramType runnableType,
                                     final String runnableId) {
    try {
      String accountId = getAuthenticatedAccountId(request);
      Id.Program id = Id.Program.from(accountId, appId, runnableId);
      String specification = getProgramSpecification(id, runnableType);
      if (specification == null || specification.isEmpty()) {
        responder.sendStatus(HttpResponseStatus.NOT_FOUND);
      } else {
        responder.sendByteArray(HttpResponseStatus.OK, specification.getBytes(Charsets.UTF_8),
                                ImmutableMultimap.of(HttpHeaders.Names.CONTENT_TYPE, "application/json"));
      }
    } catch (SecurityException e) {
      responder.sendStatus(HttpResponseStatus.UNAUTHORIZED);
    } catch (Throwable e) {
      LOG.error("Got exception:", e);
      responder.sendStatus(HttpResponseStatus.INTERNAL_SERVER_ERROR);
    }
  }

  private BodyConsumer deployAppStream (final HttpRequest request,
                                        final HttpResponder responder, final String appId) throws IOException {
    final String archiveName = request.getHeader(ARCHIVE_NAME_HEADER);
    final String accountId = getAuthenticatedAccountId(request);

    if (archiveName == null || archiveName.isEmpty()) {
      responder.sendString(HttpResponseStatus.BAD_REQUEST, ARCHIVE_NAME_HEADER + " header not present",
                           ImmutableMultimap.of(HttpHeaders.Names.CONNECTION, HttpHeaders.Values.CLOSE));
      return null;
    }

    // Store uploaded content to a local temp file
    File tempDir = new File(configuration.get(Constants.CFG_LOCAL_DATA_DIR),
                            configuration.get(Constants.AppFabric.TEMP_DIR)).getAbsoluteFile();
    if (!DirUtils.mkdirs(tempDir)) {
      throw new IOException("Could not create temporary directory at: " + tempDir);
    }

    final Location archiveDir = locationFactory.create(this.archiveDir).append(accountId);
    final Location archive = archiveDir.append(archiveName);

    final SessionInfo sessionInfo = new SessionInfo(accountId, appId, archiveName, archive, DeployStatus.UPLOADING);
    sessions.put(accountId, sessionInfo);

    return new AbstractBodyConsumer(File.createTempFile("app-", ".jar", tempDir)) {

      @Override
      protected void onFinish(HttpResponder responder, File uploadedFile) {
        try {
          Locations.mkdirsIfNotExists(archiveDir);

          // Copy uploaded content to a temporary location
          Location tmpLocation = archive.getTempFile(".tmp");
          try {
            LOG.debug("Copy from {} to {}", uploadedFile, tmpLocation.toURI());
            Files.copy(uploadedFile, Locations.newOutputSupplier(tmpLocation));

            // Finally, move archive to final location
            if (tmpLocation.renameTo(archive) == null) {
              throw new IOException(String.format("Could not move archive from location: %s, to location: %s",
                                                  tmpLocation.toURI(), archive.toURI()));
            }
          } catch (IOException e) {
            // In case copy to temporary file failed, or rename failed
            tmpLocation.delete();
            throw e;
          }

          sessionInfo.setStatus(DeployStatus.VERIFYING);
          deploy(accountId, appId, archive);
          sessionInfo.setStatus(DeployStatus.DEPLOYED);
          responder.sendString(HttpResponseStatus.OK, "Deploy Complete");
        } catch (Exception e) {
          sessionInfo.setStatus(DeployStatus.FAILED);
          LOG.error("Deploy failure", e);
          responder.sendString(HttpResponseStatus.BAD_REQUEST, e.getMessage());
        } finally {
          save(sessionInfo.setStatus(sessionInfo.getStatus()), accountId);
          sessions.remove(accountId);
        }
      }
    };
  }

  // deploy helper
  private void deploy(final String accountId, final String appId , Location archive) throws Exception {

    try {
      Id.Account id = Id.Account.from(accountId);
      Location archiveLocation = archive;
      Manager<Location, ApplicationWithPrograms> manager = managerFactory.create(new ProgramTerminator() {
        @Override
        public void stop(Id.Account id, Id.Program programId, ProgramType type) throws ExecutionException {
          deleteHandler(programId, type);
        }
      });

      ApplicationWithPrograms applicationWithPrograms =
        manager.deploy(id, appId, archiveLocation).get();
      ApplicationSpecification specification = applicationWithPrograms.getSpecification();
      setupSchedules(accountId, specification);
    } catch (Throwable e) {
      LOG.warn(e.getMessage(), e);
      throw new Exception(e.getMessage());
    }
  }



  private void setupSchedules(String accountId, ApplicationSpecification specification)  throws IOException {

    for (Map.Entry<String, WorkflowSpecification> entry : specification.getWorkflows().entrySet()) {
      Id.Program programId = Id.Program.from(accountId, specification.getName(), entry.getKey());
      List<String> existingSchedules = scheduler.getScheduleIds(programId, ProgramType.WORKFLOW);
      //Delete the existing schedules and add new ones.
      if (!existingSchedules.isEmpty()) {
        scheduler.deleteSchedules(programId, ProgramType.WORKFLOW, existingSchedules);
      }
      // Add new schedules.
      if (!entry.getValue().getSchedules().isEmpty()) {
        scheduler.schedule(programId, ProgramType.WORKFLOW, entry.getValue().getSchedules());
      }
    }
  }


  /**
   * Defines the class for sending deploy status to client.
   */
  private static class Status {
    private final int code;
    private final String status;
    private final String message;

    public Status(int code, String message) {
      this.code = code;
      this.status = DeployStatus.getMessage(code);
      this.message = message;
    }
>>>>>>> 1dd65a3a
  }

  /**
   * Gets application deployment status.
   */
  @GET
  @Path("/deploy/status")
  public void getDeployStatus(HttpRequest request, HttpResponder responder) {
    appHelper.getDeployStatus(responder, getAuthenticatedAccountId(request));
  }


  /**
   * Promote an application to another CDAP instance.
   */
  @POST
  @Path("/apps/{app-id}/promote")
  public void promoteApp(HttpRequest request, HttpResponder responder, @PathParam("app-id") final String appId) {
    appHelper.promoteApp(request, responder, getAuthenticatedAccountId(request), appId);
  }

  /**
   * Delete an application specified by appId.
   */
  @DELETE
  @Path("/apps/{app-id}")
  public void deleteApp(HttpRequest request, HttpResponder responder,
                        @PathParam("app-id") final String appId) {
    appHelper.deleteApp(responder, getAuthenticatedAccountId(request), appId);
  }

  /**
   * Deletes all applications in CDAP.
   */
  @DELETE
  @Path("/apps")
  public void deleteAllApps(HttpRequest request, HttpResponder responder) {
    appHelper.deleteAllApps(responder, getAuthenticatedAccountId(request));
  }

  /**
   * Deletes queues.
   */
  @DELETE
  @Path("/apps/{app-id}/flows/{flow-id}/queues")
  public void deleteFlowQueues(HttpRequest request, HttpResponder responder,
                               @PathParam("app-id") final String appId,
                               @PathParam("flow-id") final String flowId) {
    programHelper.deleteFlowQueues(responder, getAuthenticatedAccountId(request), appId, flowId);
  }

  @DELETE
  @Path("/queues")
  public void clearQueues(HttpRequest request, final HttpResponder responder) {
    clear(request, responder, ToClear.QUEUES);
  }

  @DELETE
  @Path("/streams")
  public void clearStreams(HttpRequest request, final HttpResponder responder) {
    clear(request, responder, ToClear.STREAMS);
  }

  private static enum ToClear {
    QUEUES, STREAMS
  }

  private void clear(HttpRequest request, final HttpResponder responder, ToClear toClear) {
    try {
      getAuthenticatedAccountId(request);
      try {
        if (toClear == ToClear.QUEUES) {
          queueAdmin.dropAll();
        } else if (toClear == ToClear.STREAMS) {
          streamAdmin.dropAll();
        }
        responder.sendStatus(HttpResponseStatus.OK);
      } catch (Exception e) {
        LOG.error("Exception clearing data fabric: ", e);
        responder.sendStatus(HttpResponseStatus.INTERNAL_SERVER_ERROR);
      }
    } catch (SecurityException e) {
      responder.sendStatus(HttpResponseStatus.UNAUTHORIZED);
    } catch (IllegalArgumentException e) {
      responder.sendString(HttpResponseStatus.BAD_REQUEST, e.getMessage());
    }  catch (Throwable e) {
      LOG.error("Caught exception", e);
      responder.sendStatus(HttpResponseStatus.INTERNAL_SERVER_ERROR);
    }
  }

<<<<<<< HEAD
=======
  /*
   * Retrieves a {@link SessionInfo} from the file system.
   */
  @Nullable
  private SessionInfo retrieve(String accountId) {
    try {
      final Location outputDir = locationFactory.create(archiveDir).append(accountId);
      if (!outputDir.exists()) {
        return null;
      }
      final Location sessionInfoFile = outputDir.append("session.json");
      InputSupplier<Reader> reader = new InputSupplier<Reader>() {
        @Override
        public Reader getInput() throws IOException {
          return new InputStreamReader(sessionInfoFile.getInputStream(), "UTF-8");
        }
      };

      Gson gson = new GsonBuilder().registerTypeAdapter(Location.class, new LocationCodec(locationFactory)).create();
      Reader r = reader.getInput();
      try {
        return gson.fromJson(r, SessionInfo.class);
      } finally {
        Closeables.closeQuietly(r);
      }
    } catch (IOException e) {
      LOG.warn("Failed to retrieve session info for account.");
    }
    return null;
  }

  private AppFabricServiceStatus removeAll(Id.Account identifier) throws Exception {
    List<ApplicationSpecification> allSpecs = new ArrayList<ApplicationSpecification>(
      store.getAllApplications(identifier));

    //Check if any App associated with this account is running
    final Id.Account accId = Id.Account.from(identifier.getId());
    boolean appRunning = checkAnyRunning(new Predicate<Id.Program>() {
      @Override
      public boolean apply(Id.Program programId) {
        return programId.getApplication().getAccount().equals(accId);
      }
    }, ProgramType.values());

    if (appRunning) {
      return AppFabricServiceStatus.PROGRAM_STILL_RUNNING;
    }

    //All Apps are STOPPED, delete them
    for (ApplicationSpecification appSpec : allSpecs) {
      Id.Program id = Id.Program.from(identifier.getId(), appSpec.getName() , "");
      removeApplication(id);
    }
    return AppFabricServiceStatus.OK;
  }

  private AppFabricServiceStatus removeApplication(Id.Program identifier) throws Exception {
    Id.Account accountId = Id.Account.from(identifier.getAccountId());
    final Id.Application appId = Id.Application.from(accountId, identifier.getApplicationId());

    //Check if all are stopped.
    boolean appRunning = checkAnyRunning(new Predicate<Id.Program>() {
      @Override
      public boolean apply(Id.Program programId) {
        return programId.getApplication().equals(appId);
      }
    }, ProgramType.values());

    if (appRunning) {
      return AppFabricServiceStatus.PROGRAM_STILL_RUNNING;
    }

    ApplicationSpecification spec = store.getApplication(appId);
    if (spec == null) {
      return AppFabricServiceStatus.PROGRAM_NOT_FOUND;
    }

    //Delete the schedules
    for (WorkflowSpecification workflowSpec : spec.getWorkflows().values()) {
      Id.Program workflowProgramId = Id.Program.from(appId, workflowSpec.getName());
      List<String> schedules = scheduler.getScheduleIds(workflowProgramId, ProgramType.WORKFLOW);
      if (!schedules.isEmpty()) {
        scheduler.deleteSchedules(workflowProgramId, ProgramType.WORKFLOW, schedules);
      }
    }

    deleteMetrics(identifier.getAccountId(), identifier.getApplicationId());

    // Delete all streams and queues state of each flow
    // TODO: This should be unified with the DeletedProgramHandlerStage
    for (FlowSpecification flowSpecification : spec.getFlows().values()) {
      Id.Program flowProgramId = Id.Program.from(appId, flowSpecification.getName());

      // Collects stream name to all group ids consuming that stream
      Multimap<String, Long> streamGroups = HashMultimap.create();
      for (FlowletConnection connection : flowSpecification.getConnections()) {
        if (connection.getSourceType() == FlowletConnection.Type.STREAM) {
          long groupId = FlowUtils.generateConsumerGroupId(flowProgramId, connection.getTargetName());
          streamGroups.put(connection.getSourceName(), groupId);
        }
      }
      // Remove all process states and group states for each stream
      String namespace = String.format("%s.%s", flowProgramId.getApplicationId(), flowProgramId.getId());
      for (Map.Entry<String, Collection<Long>> entry : streamGroups.asMap().entrySet()) {
        streamConsumerFactory.dropAll(QueueName.fromStream(entry.getKey()), namespace, entry.getValue());
      }

      queueAdmin.dropAllForFlow(identifier.getApplicationId(), flowSpecification.getName());
    }
    deleteProgramLocations(appId);

    Location appArchive = store.getApplicationArchiveLocation(appId);
    Preconditions.checkNotNull(appArchive, "Could not find the location of application", appId.getId());
    appArchive.delete();
    store.removeApplication(appId);
    return AppFabricServiceStatus.OK;
  }

  private void deleteMetrics(String accountId, String applicationId) throws IOException, OperationException {
    Collection<ApplicationSpecification> applications = Lists.newArrayList();
    if (applicationId == null) {
      applications = this.store.getAllApplications(new Id.Account(accountId));
    } else {
      ApplicationSpecification spec = this.store.getApplication
        (new Id.Application(new Id.Account(accountId), applicationId));
      applications.add(spec);
    }
    Iterable<Discoverable> discoverables = this.discoveryServiceClient.discover(Constants.Service.METRICS);
    Discoverable discoverable = new TimeLimitEndpointStrategy(new RandomEndpointStrategy(discoverables),
                                                              DISCOVERY_TIMEOUT_SECONDS, TimeUnit.SECONDS).pick();

    if (discoverable == null) {
      LOG.error("Fail to get any metrics endpoint for deleting metrics.");
      throw new IOException("Can't find Metrics endpoint");
    }

    for (MetricsScope scope : MetricsScope.values()) {
      for (ApplicationSpecification application : applications) {
        String url = String.format("http://%s:%d%s/metrics/%s/apps/%s",
                                   discoverable.getSocketAddress().getHostName(),
                                   discoverable.getSocketAddress().getPort(),
                                   Constants.Gateway.API_VERSION_2,
                                   scope.name().toLowerCase(),
                                   application.getName());
        sendMetricsDelete(url);
      }
    }

    if (applicationId == null) {
      String url = String.format("http://%s:%d%s/metrics", discoverable.getSocketAddress().getHostName(),
                                 discoverable.getSocketAddress().getPort(), Constants.Gateway.API_VERSION_2);
      sendMetricsDelete(url);
    }
  }

  // deletes the process metrics for a flow
  private void deleteProcessMetricsForFlow(String application, String flow) throws IOException {
    Iterable<Discoverable> discoverables = this.discoveryServiceClient.discover(Constants.Service.METRICS);
    Discoverable discoverable = new TimeLimitEndpointStrategy(new RandomEndpointStrategy(discoverables),
                                                              3L, TimeUnit.SECONDS).pick();

    if (discoverable == null) {
      LOG.error("Fail to get any metrics endpoint for deleting metrics.");
      throw new IOException("Can't find Metrics endpoint");
    }

    LOG.debug("Deleting metrics for flow {}.{}", application, flow);
    String url = String.format("http://%s:%d%s/metrics/system/apps/%s/flows/%s?prefixEntity=process",
                               discoverable.getSocketAddress().getHostName(),
                               discoverable.getSocketAddress().getPort(),
                               Constants.Gateway.API_VERSION_2,
                               application, flow);

    long timeout = TimeUnit.MILLISECONDS.convert(1, TimeUnit.MINUTES);

    SimpleAsyncHttpClient client = new SimpleAsyncHttpClient.Builder()
      .setUrl(url)
      .setRequestTimeoutInMs((int) timeout)
      .build();

    try {
      client.delete().get(timeout, TimeUnit.MILLISECONDS);
    } catch (Exception e) {
      LOG.error("exception making metrics delete call", e);
      Throwables.propagate(e);
    } finally {
      client.close();
    }
  }


  private void sendMetricsDelete(String url) {
    SimpleAsyncHttpClient client = new SimpleAsyncHttpClient.Builder()
      .setUrl(url)
      .setRequestTimeoutInMs((int) METRICS_SERVER_RESPONSE_TIMEOUT)
      .build();

    try {
      client.delete().get(METRICS_SERVER_RESPONSE_TIMEOUT, TimeUnit.MILLISECONDS);
    } catch (Exception e) {
      LOG.error("exception making metrics delete call", e);
      Throwables.propagate(e);
    } finally {
      client.close();
    }
  }

  /**
   * Check if any program that satisfy the given {@link Predicate} is running.
   *
   * @param predicate Get call on each running {@link Id.Program}.
   * @param types Types of program to check
   * returns True if a program is running as defined by the predicate.
   */
  private boolean checkAnyRunning(Predicate<Id.Program> predicate, ProgramType... types) {
    for (ProgramType type : types) {
      for (Map.Entry<RunId, ProgramRuntimeService.RuntimeInfo> entry :  runtimeService.list(type).entrySet()) {
        ProgramController.State programState = entry.getValue().getController().getState();
        if (programState == ProgramController.State.STOPPED || programState == ProgramController.State.ERROR) {
          continue;
        }
        Id.Program programId = entry.getValue().getProgramId();
        if (predicate.apply(programId)) {
          LOG.trace("Program still running in checkAnyRunning: {} {} {} {}",
                    programId.getApplicationId(), type, programId.getId(), entry.getValue().getController().getRunId());
          return true;
        }
      }
    }
    return false;
  }

  /**
   * Delete the jar location of the program.
   *
   * @param appId        applicationId.
   * @throws IOException if there are errors with location IO
   */
  private void deleteProgramLocations(Id.Application appId) throws IOException, OperationException {
    ApplicationSpecification specification = store.getApplication(appId);

    Iterable<ProgramSpecification> programSpecs = Iterables.concat(specification.getFlows().values(),
                                                                   specification.getMapReduce().values(),
                                                                   specification.getProcedures().values(),
                                                                   specification.getWorkflows().values());

    for (ProgramSpecification spec : programSpecs) {
      ProgramType type = ProgramTypes.fromSpecification(spec);
      Id.Program programId = Id.Program.from(appId, spec.getName());
      try {
        Location location = Programs.programLocation(locationFactory, appFabricDir, programId, type);
        location.delete();
      } catch (FileNotFoundException e) {
        LOG.warn("Program jar for program {} not found.", programId.toString(), e);
      }
    }

    // Delete webapp
    // TODO: this will go away once webapp gets a spec
    try {
      Id.Program programId = Id.Program.from(appId.getAccountId(), appId.getId(),
                                             ProgramType.WEBAPP.name().toLowerCase());
      Location location = Programs.programLocation(locationFactory, appFabricDir, programId, ProgramType.WEBAPP);
      location.delete();
    } catch (FileNotFoundException e) {
      // expected exception when webapp is not present.
    }
  }

  /*
   * Returns DeploymentStatus
   */
  private DeployStatus dstatus(String accountId) {
    if (!sessions.containsKey(accountId)) {
      SessionInfo info = retrieve(accountId);
      if (info == null) {
        return DeployStatus.NOT_FOUND;
      }
      return info.getStatus();
    } else {
      SessionInfo info = sessions.get(accountId);
      return info.getStatus();
    }
  }

  private void deleteHandler(Id.Program programId, ProgramType type)
    throws ExecutionException {
    try {
      switch (type) {
        case FLOW:
          stopProgramIfRunning(programId, type);
          break;
        case PROCEDURE:
          stopProgramIfRunning(programId, type);
          break;
        case WORKFLOW:
          List<String> scheduleIds = scheduler.getScheduleIds(programId, type);
          scheduler.deleteSchedules(programId, ProgramType.WORKFLOW, scheduleIds);
          break;
        case MAPREDUCE:
          //no-op
          break;
        case SERVICE:
          stopProgramIfRunning(programId, type);
          break;
      }
    } catch (InterruptedException e) {
      throw new ExecutionException(e);
    }
  }

  private void stopProgramIfRunning(Id.Program programId, ProgramType type)
    throws InterruptedException, ExecutionException {
    ProgramRuntimeService.RuntimeInfo programRunInfo = findRuntimeInfo(programId.getAccountId(),
                                                                        programId.getApplicationId(),
                                                                        programId.getId(),
                                                                        type, runtimeService);
    if (programRunInfo != null) {
      doStop(programRunInfo);
    }
  }

  /**
   * Saves the {@link SessionInfo} to the filesystem.
   *
   * @param info to be saved.
   * @return true if and only if successful; false otherwise.
   */
  private boolean save(SessionInfo info, String accountId) {
    try {
      Gson gson = new GsonBuilder().registerTypeAdapter(Location.class, new LocationCodec(locationFactory)).create();
      Location outputDir = locationFactory.create(archiveDir).append(accountId);
      if (!outputDir.exists()) {
        return false;
      }
      final Location sessionInfoFile = outputDir.append("session.json");
      OutputSupplier<Writer> writer = new OutputSupplier<Writer>() {
        @Override
        public Writer getOutput() throws IOException {
          return new OutputStreamWriter(sessionInfoFile.getOutputStream(), "UTF-8");
        }
      };

      Writer w = writer.getOutput();
      try {
        gson.toJson(info, w);
      } finally {
        Closeables.closeQuietly(w);
      }
    } catch (IOException e) {
      LOG.warn(e.getMessage(), e);
      return false;
    }
    return true;
  }

  private void doStop(ProgramRuntimeService.RuntimeInfo runtimeInfo)
    throws ExecutionException, InterruptedException {
    Preconditions.checkNotNull(runtimeInfo, UserMessages.getMessage(UserErrors.RUNTIME_INFO_NOT_FOUND));
    ProgramController controller = runtimeInfo.getController();
    controller.stop().get();
  }

  /** NOTE: This was a temporary hack done to map the status to something that is
   * UI friendly. Internal states of program controller are reasonable and hence
   * no point in changing them.
   */
  private String controllerStateToString(ProgramController.State state) {
    if (state == ProgramController.State.ALIVE) {
      return "RUNNING";
    }
    if (state == ProgramController.State.ERROR) {
      return "FAILED";
    }
    return state.toString();
  }

  private String getProgramSpecification(Id.Program id, ProgramType type)
    throws Exception {

    ApplicationSpecification appSpec;
    try {
      appSpec = store.getApplication(id.getApplication());
      if (appSpec == null) {
        return "";
      }
      String runnableId = id.getId();
      if (type == ProgramType.FLOW && appSpec.getFlows().containsKey(runnableId)) {
        return GSON.toJson(appSpec.getFlows().get(id.getId()));
      } else if (type == ProgramType.PROCEDURE && appSpec.getProcedures().containsKey(runnableId)) {
        return GSON.toJson(appSpec.getProcedures().get(id.getId()));
      } else if (type == ProgramType.MAPREDUCE && appSpec.getMapReduce().containsKey(runnableId)) {
        return GSON.toJson(appSpec.getMapReduce().get(id.getId()));
      } else if (type == ProgramType.SPARK && appSpec.getSpark().containsKey(runnableId)) {
        return GSON.toJson(appSpec.getSpark().get(id.getId()));
      } else if (type == ProgramType.WORKFLOW && appSpec.getWorkflows().containsKey(runnableId)) {
        return GSON.toJson(appSpec.getWorkflows().get(id.getId()));
      } else if (type == ProgramType.SERVICE && appSpec.getServices().containsKey(runnableId)) {
        return GSON.toJson(appSpec.getServices().get(id.getId()));
      }
    } catch (Throwable throwable) {
      LOG.warn(throwable.getMessage(), throwable);
      throw new Exception(throwable.getMessage());
    }
    return "";
  }


  private ProgramRuntimeService.RuntimeInfo findRuntimeInfo(Id.Program identifier, ProgramType type) {
    Collection<ProgramRuntimeService.RuntimeInfo> runtimeInfos = runtimeService.list(type).values();
    Preconditions.checkNotNull(runtimeInfos, UserMessages.getMessage(UserErrors.RUNTIME_INFO_NOT_FOUND),
                               identifier.getAccountId(), identifier.getApplicationId());
    for (ProgramRuntimeService.RuntimeInfo info : runtimeInfos) {
      if (identifier.equals(info.getProgramId())) {
        return info;
      }
    }
    return null;
  }

>>>>>>> 1dd65a3a
  @GET
  @Path("/apps/{app-id}/workflows/{workflow-name}/current")
  public void workflowStatus(HttpRequest request, final HttpResponder responder,
                             @PathParam("app-id") String appId, @PathParam("workflow-name") String workflowName) {

    programHelper.getWorkflowStatus(responder, getAuthenticatedAccountId(request), appId, workflowName);
  }

  /**
   * Returns a list of flows associated with an account.
   */
  @GET
  @Path("/flows")
  public void getAllFlows(HttpRequest request, HttpResponder responder) {
    programHelper.programList(responder, getAuthenticatedAccountId(request), ProgramType.FLOW, null,
                                     store);
  }

  /**
   * Returns a list of procedures associated with an account.
   */
  @GET
  @Path("/procedures")
  public void getAllProcedures(HttpRequest request, HttpResponder responder) {
    programHelper.programList(responder, getAuthenticatedAccountId(request), ProgramType.PROCEDURE,
                                     null, store);
  }

  /**
   * Returns a list of map/reduces associated with an account.
   */
  @GET
  @Path("/mapreduce")
  public void getAllMapReduce(HttpRequest request, HttpResponder responder) {
    programHelper.programList(responder, getAuthenticatedAccountId(request), ProgramType.MAPREDUCE,
                                     null, store);
  }

  /**
   * Returns a list of spark jobs associated with an account.
   */
  @GET
  @Path("/spark")
  public void getAllSpark(HttpRequest request, HttpResponder responder) {
    programHelper.programList(responder, getAuthenticatedAccountId(request), ProgramType.SPARK, null,
                                     store);
  }

  /**
   * Returns a list of workflows associated with an account.
   */
  @GET
  @Path("/workflows")
  public void getAllWorkflows(HttpRequest request, HttpResponder responder) {
    programHelper.programList(responder, getAuthenticatedAccountId(request), ProgramType.WORKFLOW, null,
                                     store);
  }

  /**
   * Returns a list of applications associated with an account.
   */
  @GET
  @Path("/apps")
  public void getAllApps(HttpRequest request, HttpResponder responder) {
    appHelper.getAppDetails(responder, getAuthenticatedAccountId(request), null);
  }

  /**
   * Returns the info associated with the application.
   */
  @GET
  @Path("/apps/{app-id}")
  public void getAppInfo(HttpRequest request, HttpResponder responder,
                         @PathParam("app-id") final String appId) {
    appHelper.getAppDetails(responder, getAuthenticatedAccountId(request), appId);
  }

  /**
   * Returns a list of procedure associated with account & application.
   */
  @GET
  @Path("/apps/{app-id}/flows")
  public void getFlowsByApp(HttpRequest request, HttpResponder responder,
                            @PathParam("app-id") final String appId) {
    programHelper.programList(responder, getAuthenticatedAccountId(request), ProgramType.FLOW, appId,
                                     store);
  }

  /**
   * Returns a list of procedure associated with account & application.
   */
  @GET
  @Path("/apps/{app-id}/procedures")
  public void getProceduresByApp(HttpRequest request, HttpResponder responder,
                                 @PathParam("app-id") final String appId) {
    programHelper.programList(responder, getAuthenticatedAccountId(request), ProgramType.PROCEDURE,
                                     appId, store);
  }

  /**
   * Returns a list of procedure associated with account & application.
   */
  @GET
  @Path("/apps/{app-id}/mapreduce")
  public void getMapreduceByApp(HttpRequest request, HttpResponder responder,
                                @PathParam("app-id") final String appId) {
    programHelper.programList(responder, getAuthenticatedAccountId(request), ProgramType.MAPREDUCE,
                                     appId, store);
  }

  /**
   * Returns a list of spark jobs associated with account & application.
   */
  @GET
  @Path("/apps/{app-id}/spark")
  public void getSparkByApp(HttpRequest request, HttpResponder responder,
                                @PathParam("app-id") final String appId) {
    programHelper.programList(responder, getAuthenticatedAccountId(request), ProgramType.SPARK,
                                     appId, store);
  }

  /**
   * Returns a list of procedure associated with account & application.
   */
  @GET
  @Path("/apps/{app-id}/workflows")
  public void getWorkflowssByApp(HttpRequest request, HttpResponder responder,
                                 @PathParam("app-id") final String appId) {
    programHelper.programList(responder, getAuthenticatedAccountId(request), ProgramType.WORKFLOW,
                                     appId, store);
  }

  /**
   * Returns a list of streams associated with account.
   */
  @GET
  @Path("/streams")
  public void getStreams(HttpRequest request, HttpResponder responder) {
    dataList(request, responder, Data.STREAM, null, null);
  }

  /**
   * Returns a stream associated with account.
   */
  @GET
  @Path("/streams/{stream-id}")
  public void getStreamSpecification(HttpRequest request, HttpResponder responder,
                                     @PathParam("stream-id") final String streamId) {
    dataList(request, responder, Data.STREAM, streamId, null);
  }

  /**
   * Returns a list of streams associated with application.
   */
  @GET
  @Path("/apps/{app-id}/streams")
  public void getStreamsByApp(HttpRequest request, HttpResponder responder,
                              @PathParam("app-id") final String appId) {
    dataList(request, responder, Data.STREAM, null, appId);
  }

  /**
   * Returns a list of dataset associated with account.
   */
  @GET
  @Path("/datasets")
  public void getDatasets(HttpRequest request, HttpResponder responder) {
    dataList(request, responder, Data.DATASET, null, null);
  }

  /**
   * Returns a dataset associated with account.
   */
  @GET
  @Path("/datasets/{dataset-id}")
  public void getDatasetSpecification(HttpRequest request, HttpResponder responder,
                                      @PathParam("dataset-id") final String datasetId) {
    dataList(request, responder, Data.DATASET, datasetId, null);
  }

  /**
   * Returns a list of dataset associated with application.
   */
  @GET
  @Path("/apps/{app-id}/datasets")
  public void getDatasetsByApp(HttpRequest request, HttpResponder responder,
                               @PathParam("app-id") final String appId) {
    dataList(request, responder, Data.DATASET, null, appId);
  }

  private void dataList(HttpRequest request, HttpResponder responder, Data type, String name, String appId) {
    try {
      if ((name != null && name.isEmpty()) || (appId != null && appId.isEmpty())) {
        responder.sendString(HttpResponseStatus.BAD_REQUEST, "Empty name provided");
        return;
      }

      String accountId = getAuthenticatedAccountId(request);
      Id.Program program = Id.Program.from(accountId, appId == null ? "" : appId, "");
      String json = name != null ? getDataEntity(program, type, name) :
        appId != null ? listDataEntitiesByApp(program, type) : listDataEntities(program, type);
      if (json.isEmpty()) {
        responder.sendStatus(HttpResponseStatus.NOT_FOUND);
      } else {
        responder.sendByteArray(HttpResponseStatus.OK, json.getBytes(Charsets.UTF_8),
                                ImmutableMultimap.of(HttpHeaders.Names.CONTENT_TYPE, "application/json"));
      }
    } catch (SecurityException e) {
      responder.sendStatus(HttpResponseStatus.UNAUTHORIZED);
    } catch (Throwable e) {
      LOG.error("Got exception : ", e);
      responder.sendStatus(HttpResponseStatus.INTERNAL_SERVER_ERROR);
    }
  }

  private String getDataEntity(Id.Program programId, Data type, String name) throws Exception {
    try {
      Id.Account account = new Id.Account(programId.getAccountId());
      if (type == Data.DATASET) {
        DatasetSpecification dsSpec = getDatasetSpec(name);
        String typeName = null;
        if (dsSpec != null) {
          typeName = dsSpec.getType();
        }
        return GSON.toJson(makeDataSetRecord(name, typeName));
      } else if (type == Data.STREAM) {
        StreamSpecification spec = store.getStream(account, name);
        return spec == null ? "" : GSON.toJson(makeStreamRecord(spec.getName(), spec));
      }
      return "";
    } catch (OperationException e) {
      LOG.warn(e.getMessage(), e);
      throw new Exception("Could not retrieve data specs for " + programId.toString() + ", reason: " + e.getMessage());
    }
  }

  private String listDataEntities(Id.Program programId, Data type) throws Exception {
    try {
      if (type == Data.DATASET) {
        Collection<DatasetSpecification> instances = dsFramework.getInstances();
        List<DatasetRecord> result = Lists.newArrayListWithExpectedSize(instances.size());
        for (DatasetSpecification instance : instances) {
          result.add(makeDataSetRecord(instance.getName(), instance.getType()));
        }
        return GSON.toJson(result);
      } else if (type == Data.STREAM) {
        Collection<StreamSpecification> specs = store.getAllStreams(new Id.Account(programId.getAccountId()));
        List<StreamRecord> result = Lists.newArrayListWithExpectedSize(specs.size());
        for (StreamSpecification spec : specs) {
          result.add(makeStreamRecord(spec.getName(), null));
        }
        return GSON.toJson(result);
      }
      return "";
    } catch (OperationException e) {
      LOG.warn(e.getMessage(), e);
      throw new Exception("Could not retrieve data specs for " + programId.toString() + ", reason: " + e.getMessage());
    }
  }

  private String listDataEntitiesByApp(Id.Program programId, Data type) throws Exception {
    try {
      Id.Account account = new Id.Account(programId.getAccountId());
      ApplicationSpecification appSpec = store.getApplication(new Id.Application(
        account, programId.getApplicationId()));
      if (type == Data.DATASET) {
        Set<String> dataSetsUsed = dataSetsUsedBy(appSpec);
        List<DatasetRecord> result = Lists.newArrayListWithExpectedSize(dataSetsUsed.size());
        for (String dsName : dataSetsUsed) {
          String typeName = null;
          DatasetSpecification dsSpec = getDatasetSpec(dsName);
          if (dsSpec != null) {
            typeName = dsSpec.getType();
          }
          result.add(makeDataSetRecord(dsName, typeName));
        }
        return GSON.toJson(result);
      }
      if (type == Data.STREAM) {
        Set<String> streamsUsed = streamsUsedBy(appSpec);
        List<StreamRecord> result = Lists.newArrayListWithExpectedSize(streamsUsed.size());
        for (String streamName : streamsUsed) {
          result.add(makeStreamRecord(streamName, null));
        }
        return GSON.toJson(result);
      }
      return "";
    } catch (OperationException e) {
      LOG.warn(e.getMessage(), e);
      throw new Exception("Could not retrieve data specs for " + programId.toString() + ", reason: " + e.getMessage());
    }
  }

  @Nullable
  private DatasetSpecification getDatasetSpec(String dsName) {
    try {
      return dsFramework.getDatasetSpec(dsName);
    } catch (Exception e) {
      LOG.warn("Couldn't get spec for dataset: " + dsName);
      return null;
    }
  }

  private Set<String> dataSetsUsedBy(FlowSpecification flowSpec) {
    Set<String> result = Sets.newHashSet();
    for (FlowletDefinition flowlet : flowSpec.getFlowlets().values()) {
      result.addAll(flowlet.getDatasets());
    }
    return result;
  }

  private Set<String> dataSetsUsedBy(ApplicationSpecification appSpec) {
    Set<String> result = Sets.newHashSet();
    for (FlowSpecification flowSpec : appSpec.getFlows().values()) {
      result.addAll(dataSetsUsedBy(flowSpec));
    }
    for (ProcedureSpecification procSpec : appSpec.getProcedures().values()) {
      result.addAll(procSpec.getDataSets());
    }
    for (MapReduceSpecification mrSpec : appSpec.getMapReduce().values()) {
      result.addAll(mrSpec.getDataSets());
    }
    return result;
  }

  private Set<String> streamsUsedBy(FlowSpecification flowSpec) {
    Set<String> result = Sets.newHashSet();
    for (FlowletConnection con : flowSpec.getConnections()) {
      if (FlowletConnection.Type.STREAM == con.getSourceType()) {
        result.add(con.getSourceName());
      }
    }
    return result;
  }

  private Set<String> streamsUsedBy(ApplicationSpecification appSpec) {
    Set<String> result = Sets.newHashSet();
    for (FlowSpecification flowSpec : appSpec.getFlows().values()) {
      result.addAll(streamsUsedBy(flowSpec));
    }
    result.addAll(appSpec.getStreams().keySet());
    return result;
  }

  /**
   * Returns all flows associated with a stream.
   */
  @GET
  @Path("/streams/{stream-id}/flows")
  public void getFlowsByStream(HttpRequest request, HttpResponder responder,
                               @PathParam("stream-id") final String streamId) {
    programListByDataAccess(request, responder, ProgramType.FLOW, Data.STREAM, streamId);
  }

  /**
   * Returns all flows associated with a dataset.
   */
  @GET
  @Path("/datasets/{dataset-id}/flows")
  public void getFlowsByDataset(HttpRequest request, HttpResponder responder,
                                @PathParam("dataset-id") final String datasetId) {
    programListByDataAccess(request, responder, ProgramType.FLOW, Data.DATASET, datasetId);
  }

  private void programListByDataAccess(HttpRequest request, HttpResponder responder,
                                       ProgramType type, Data data, String name) {
    try {
      if (name.isEmpty()) {
        responder.sendString(HttpResponseStatus.BAD_REQUEST, data.prettyName().toLowerCase() + " name is empty");
        return;
      }
      String accountId = getAuthenticatedAccountId(request);
      Id.Program programId = Id.Program.from(accountId, "", "");
      String list = listProgramsByDataAccess(programId, type, data, name);
      if (list.isEmpty()) {
        responder.sendStatus(HttpResponseStatus.NOT_FOUND);
      } else {
        responder.sendByteArray(HttpResponseStatus.OK, list.getBytes(Charsets.UTF_8),
                                ImmutableMultimap.of(HttpHeaders.Names.CONTENT_TYPE, "application/json"));
      }
    } catch (SecurityException e) {
      responder.sendStatus(HttpResponseStatus.UNAUTHORIZED);
    } catch (Throwable e) {
      LOG.error("Got exception:", e);
      responder.sendStatus(HttpResponseStatus.INTERNAL_SERVER_ERROR);
    }
  }

  private String listProgramsByDataAccess(Id.Program programId, ProgramType type, Data data,
                                          String name) throws Exception {
    try {
      List<ProgramRecord> result = Lists.newArrayList();
      Collection<ApplicationSpecification> appSpecs = store.getAllApplications(
        new Id.Account(programId.getAccountId()));
      if (appSpecs != null) {
        for (ApplicationSpecification appSpec : appSpecs) {
          if (type == ProgramType.FLOW) {
            for (FlowSpecification flowSpec : appSpec.getFlows().values()) {
              if ((data == Data.DATASET && usesDataSet(flowSpec, name))
                || (data == Data.STREAM && usesStream(flowSpec, name))) {
                result.add(ProgramHelper.makeProgramRecord(appSpec.getName(), flowSpec, ProgramType.FLOW));
              }
            }
          } else if (type == ProgramType.PROCEDURE) {
            for (ProcedureSpecification procedureSpec : appSpec.getProcedures().values()) {
              if (data == Data.DATASET && procedureSpec.getDataSets().contains(name)) {
                result.add(ProgramHelper.makeProgramRecord(appSpec.getName(), procedureSpec,
                                                           ProgramType.PROCEDURE));
              }
            }
          } else if (type == ProgramType.MAPREDUCE) {
            for (MapReduceSpecification mrSpec : appSpec.getMapReduce().values()) {
              if (data == Data.DATASET && mrSpec.getDataSets().contains(name)) {
                result.add(ProgramHelper.makeProgramRecord(appSpec.getName(), mrSpec, ProgramType.MAPREDUCE));
              }
            }
          }
        }
      }
      return GSON.toJson(result);
    } catch (OperationException e) {
      LOG.warn(e.getMessage(), e);
      throw new Exception("Could not retrieve application specs for " +
                                             programId.toString() + ", reason: " + e.getMessage());
    }
  }

  private static boolean usesDataSet(FlowSpecification flowSpec, String dataset) {
    for (FlowletDefinition flowlet : flowSpec.getFlowlets().values()) {
      if (flowlet.getDatasets().contains(dataset)) {
        return true;
      }
    }
    return false;
  }

  private static boolean usesStream(FlowSpecification flowSpec, String stream) {
    for (FlowletConnection con : flowSpec.getConnections()) {
      if (FlowletConnection.Type.STREAM == con.getSourceType() && stream.equals(con.getSourceName())) {
        return true;
      }
    }
    return false;
  }

   /* -----------------  helpers to return Json consistently -------------- */

  private static DatasetRecord makeDataSetRecord(String name, String classname) {
    return new DatasetRecord("Dataset", name, name, classname);
  }

  private static StreamRecord makeStreamRecord(String name, StreamSpecification specification) {
    return new StreamRecord("Stream", name, name, GSON.toJson(specification));
  }

  /**
   * DO NOT DOCUMENT THIS API.
   */
  @POST
  @Path("/unrecoverable/reset")
  public void resetCDAP(HttpRequest request, HttpResponder responder) {

    try {
      if (!configuration.getBoolean(Constants.Dangerous.UNRECOVERABLE_RESET,
                                    Constants.Dangerous.DEFAULT_UNRECOVERABLE_RESET)) {
        responder.sendStatus(HttpResponseStatus.FORBIDDEN);
        return;
      }
      String account = getAuthenticatedAccountId(request);
      final Id.Account accountId = Id.Account.from(account);

      // Check if any program is still running
      boolean appRunning = programHelper.checkAnyRunning(new Predicate<Id.Program>() {
        @Override
        public boolean apply(Id.Program programId) {
          return programId.getAccountId().equals(accountId.getId());
        }
      }, ProgramType.values());

      if (appRunning) {
        throw new Exception("Cannot reset while programs are running");
      }

      LOG.info("Deleting all data for account '" + account + "'.");

      dsFramework.deleteAllInstances();
      dsFramework.deleteAllModules();

      appHelper.deleteMetrics(account, null);
      // delete all meta data
      store.removeAll(accountId);
      // todo: delete only for specified account
      // delete queues and streams data
      queueAdmin.dropAll();
      streamAdmin.dropAll();

      LOG.info("All data for account '" + account + "' deleted.");
      responder.sendStatus(HttpResponseStatus.OK);
    } catch (SecurityException e) {
      responder.sendStatus(HttpResponseStatus.UNAUTHORIZED);
    } catch (Throwable e) {
      LOG.warn(e.getMessage(), e);
      responder.sendString(HttpResponseStatus.BAD_REQUEST,
                           String.format(UserMessages.getMessage(UserErrors.RESET_FAIL), e.getMessage()));
    }
  }

  /**
   * DO NOT DOCUMENT THIS API.
   */
  @DELETE
  @Path("/unrecoverable/data/datasets")
  public void deleteDatasets(HttpRequest request, HttpResponder responder) {

    try {
      if (!configuration.getBoolean(Constants.Dangerous.UNRECOVERABLE_RESET,
                                    Constants.Dangerous.DEFAULT_UNRECOVERABLE_RESET)) {
        responder.sendStatus(HttpResponseStatus.FORBIDDEN);
        return;
      }
      String account = getAuthenticatedAccountId(request);
      final Id.Account accountId = Id.Account.from(account);

      // Check if any program is still running
      boolean appRunning = programHelper.checkAnyRunning(new Predicate<Id.Program>() {
        @Override
        public boolean apply(Id.Program programId) {
          return programId.getAccountId().equals(accountId.getId());
        }
      }, ProgramType.values());

      if (appRunning) {
        throw new Exception("Cannot delete all datasets while programs are running");
      }

      LOG.info("Deleting all datasets for account '" + account + "'.");

      dsFramework.deleteAllInstances();

      LOG.info("All datasets for account '" + account + "' deleted.");
      responder.sendStatus(HttpResponseStatus.OK);
    } catch (SecurityException e) {
      responder.sendStatus(HttpResponseStatus.UNAUTHORIZED);
    } catch (Throwable e) {
      LOG.warn(e.getMessage(), e);
      responder.sendString(HttpResponseStatus.BAD_REQUEST,
                           String.format(UserMessages.getMessage(UserErrors.DATASETS_DELETE_FAIL), e.getMessage()));
    }
  }
}<|MERGE_RESOLUTION|>--- conflicted
+++ resolved
@@ -30,8 +30,6 @@
 import co.cask.cdap.app.store.StoreFactory;
 import co.cask.cdap.common.conf.CConfiguration;
 import co.cask.cdap.common.conf.Constants;
-<<<<<<< HEAD
-=======
 import co.cask.cdap.common.discovery.RandomEndpointStrategy;
 import co.cask.cdap.common.discovery.TimeLimitEndpointStrategy;
 import co.cask.cdap.common.http.AbstractBodyConsumer;
@@ -39,7 +37,6 @@
 import co.cask.cdap.common.metrics.MetricsScope;
 import co.cask.cdap.common.queue.QueueName;
 import co.cask.cdap.common.utils.DirUtils;
->>>>>>> 1dd65a3a
 import co.cask.cdap.data.Namespace;
 import co.cask.cdap.data2.OperationException;
 import co.cask.cdap.data2.datafabric.DefaultDatasetNamespace;
@@ -77,10 +74,6 @@
 import org.slf4j.Logger;
 import org.slf4j.LoggerFactory;
 
-<<<<<<< HEAD
-import java.io.IOException;
-import java.io.InputStream;
-=======
 import java.io.File;
 import java.io.FileNotFoundException;
 import java.io.IOException;
@@ -91,7 +84,6 @@
 import java.io.Writer;
 import java.nio.ByteBuffer;
 import java.util.ArrayList;
->>>>>>> 1dd65a3a
 import java.util.Collection;
 import java.util.List;
 import java.util.Set;
@@ -739,10 +731,6 @@
   public void serviceSpecification(HttpRequest request, HttpResponder responder,
                                    @PathParam("app-id") String appId,
                                    @PathParam("service-id") String serviceId) {
-<<<<<<< HEAD
-    programHelper.runnableSpecification(responder, getAuthenticatedAccountId(request), appId,
-                                               ProgramType.SERVICE, serviceId);
-=======
     runnableSpecification(request, responder, appId, ProgramType.SERVICE, serviceId);
   }
 
@@ -888,7 +876,6 @@
       this.status = DeployStatus.getMessage(code);
       this.message = message;
     }
->>>>>>> 1dd65a3a
   }
 
   /**
@@ -980,8 +967,6 @@
     }
   }
 
-<<<<<<< HEAD
-=======
   /*
    * Retrieves a {@link SessionInfo} from the file system.
    */
@@ -1402,7 +1387,6 @@
     return null;
   }
 
->>>>>>> 1dd65a3a
   @GET
   @Path("/apps/{app-id}/workflows/{workflow-name}/current")
   public void workflowStatus(HttpRequest request, final HttpResponder responder,
