--- conflicted
+++ resolved
@@ -66,27 +66,13 @@
 import com.google.common.collect.Lists;
 import com.google.common.collect.Sets;
 import com.google.common.io.Closeables;
-<<<<<<< HEAD
-=======
-import com.google.common.reflect.TypeToken;
-import com.google.common.util.concurrent.Futures;
-import com.google.common.util.concurrent.SettableFuture;
->>>>>>> 1a5ae032
 import com.google.gson.Gson;
 import com.google.gson.JsonArray;
 import com.google.gson.JsonObject;
-import com.google.gson.JsonSyntaxException;
 import com.google.inject.Inject;
 import com.ning.http.client.SimpleAsyncHttpClient;
-<<<<<<< HEAD
-import org.apache.commons.io.IOUtils;
-=======
-import org.apache.twill.common.Threads;
->>>>>>> 1a5ae032
 import org.apache.twill.discovery.Discoverable;
 import org.apache.twill.discovery.DiscoveryServiceClient;
-import org.apache.twill.filesystem.Location;
-import org.jboss.netty.buffer.ChannelBufferInputStream;
 import org.jboss.netty.buffer.ChannelBuffers;
 import org.jboss.netty.handler.codec.http.HttpHeaders;
 import org.jboss.netty.handler.codec.http.HttpRequest;
@@ -96,13 +82,6 @@
 
 import java.io.IOException;
 import java.io.InputStream;
-<<<<<<< HEAD
-import java.nio.ByteBuffer;
-=======
-import java.io.InputStreamReader;
-import java.io.Reader;
-import java.util.ArrayList;
->>>>>>> 1a5ae032
 import java.util.Collection;
 import java.util.List;
 import java.util.Map;
@@ -189,10 +168,6 @@
     this.streamAdmin = streamAdmin;
     this.configuration = configuration;
     this.runtimeService = runtimeService;
-<<<<<<< HEAD
-=======
-    this.appFabricDir = configuration.get(Constants.AppFabric.OUTPUT_DIR);
->>>>>>> 1a5ae032
     this.store = storeFactory.create();
     this.workflowClient = workflowClient;
     this.scheduler = service;
@@ -291,10 +266,8 @@
                         @PathParam("app-id") final String appId,
                         @PathParam("runnable-type") final String runnableType,
                         @PathParam("runnable-id") final String runnableId) {
-
-    rewriteRequest(request);
-    programLifecycleHttpHandler.getStatus(request, responder, Constants.DEFAULT_NAMESPACE, appId, runnableType,
-                                          runnableId);
+    programLifecycleHttpHandler.getStatus(rewriteRequest(request), responder, Constants.DEFAULT_NAMESPACE, appId,
+                                          runnableType, runnableId);
   }
 
   /**
@@ -304,8 +277,6 @@
   @Path("/apps/{app-id}/webapp/start")
   public void webappStart(final HttpRequest request, final HttpResponder responder,
                           @PathParam("app-id") final String appId) {
-    //TODO: Need to add a v3 API for webapp start. Once that is done, runnableStartStop can become private.
-    //TODO: This method should then call the v3 API handler method instead of calling a helper method
     programLifecycleHttpHandler.runnableStartStop(request, responder, Constants.DEFAULT_NAMESPACE, appId,
                                                   ProgramType.WEBAPP.getPrettyName().toLowerCase(), ProgramType.WEBAPP,
                                                   "start");
@@ -319,8 +290,6 @@
   @Path("/apps/{app-id}/webapp/stop")
   public void webappStop(final HttpRequest request, final HttpResponder responder,
                          @PathParam("app-id") final String appId) {
-    //TODO: Need to add a v3 API for webapp stop. Once that is done, runnableStartStop can become private.
-    //TODO: This method should then call the v3 API handler method instead of calling a helper method
     programLifecycleHttpHandler.runnableStartStop(request, responder, Constants.DEFAULT_NAMESPACE, appId,
                                                   ProgramType.WEBAPP.getPrettyName().toLowerCase(), ProgramType.WEBAPP,
                                                   "stop");
@@ -347,9 +316,6 @@
 
   private void runnableStatus(HttpResponder responder, Id.Program id, ProgramType type) {
     try {
-      //TODO: Need to add a v3 API for webapp status. Once that is done, runnableStatus can become private in the
-      //program handler class. This method should then be removed and the webappStatus handler method should call the
-      // v3 API handler method instead of calling a helper method
       ProgramStatus status = programLifecycleHttpHandler.getProgramStatus(id, type);
       if (status.getStatus().equals(HttpResponseStatus.NOT_FOUND.toString())) {
         responder.sendStatus(HttpResponseStatus.NOT_FOUND);
@@ -376,9 +342,8 @@
                            @PathParam("app-id") final String appId,
                            @PathParam("runnable-type") final String runnableType,
                            @PathParam("runnable-id") final String runnableId) {
-    rewriteRequest(request);
-    programLifecycleHttpHandler.startProgram(request, responder, Constants.DEFAULT_NAMESPACE, appId, runnableType,
-                                             runnableId);
+    programLifecycleHttpHandler.startProgram(rewriteRequest(request), responder, Constants.DEFAULT_NAMESPACE, appId,
+                                             runnableType, runnableId);
   }
 
   /**
@@ -390,9 +355,8 @@
                            @PathParam("app-id") final String appId,
                            @PathParam("runnable-type") final String runnableType,
                            @PathParam("runnable-id") final String runnableId) {
-    rewriteRequest(request);
-    programLifecycleHttpHandler.debugProgram(request, responder, Constants.DEFAULT_NAMESPACE, appId, runnableType,
-                                             runnableId);
+    programLifecycleHttpHandler.debugProgram(rewriteRequest(request), responder, Constants.DEFAULT_NAMESPACE, appId,
+                                             runnableType, runnableId);
   }
 
   /**
@@ -404,9 +368,8 @@
                           @PathParam("app-id") final String appId,
                           @PathParam("runnable-type") final String runnableType,
                           @PathParam("runnable-id") final String runnableId) {
-    rewriteRequest(request);
-    programLifecycleHttpHandler.stopProgram(request, responder, Constants.DEFAULT_NAMESPACE, appId, runnableType,
-                                            runnableId);
+    programLifecycleHttpHandler.stopProgram(rewriteRequest(request), responder, Constants.DEFAULT_NAMESPACE, appId,
+                                            runnableType, runnableId);
   }
 
   /**
@@ -423,9 +386,8 @@
                               @QueryParam("start") String startTs,
                               @QueryParam("end") String endTs,
                               @QueryParam("limit") @DefaultValue("100") final int resultLimit) {
-    rewriteRequest(request);
-    programLifecycleHttpHandler.runnableHistory(request, responder, Constants.DEFAULT_NAMESPACE, appId, runnableType,
-                                                runnableId, status, startTs, endTs, resultLimit);
+    programLifecycleHttpHandler.runnableHistory(rewriteRequest(request), responder, Constants.DEFAULT_NAMESPACE, appId,
+                                                runnableType, runnableId, status, startTs, endTs, resultLimit);
   }
 
   /**
@@ -437,9 +399,8 @@
                                      @PathParam("app-id") final String appId,
                                      @PathParam("runnable-type") final String runnableType,
                                      @PathParam("runnable-id") final String runnableId) {
-    rewriteRequest(request);
-    programLifecycleHttpHandler.getRunnableRuntimeArgs(request, responder, Constants.DEFAULT_NAMESPACE, appId,
-                                                       runnableType, runnableId);
+    programLifecycleHttpHandler.getRunnableRuntimeArgs(rewriteRequest(request), responder, Constants.DEFAULT_NAMESPACE,
+                                                       appId, runnableType, runnableId);
   }
 
   /**
@@ -451,9 +412,8 @@
                                       @PathParam("app-id") final String appId,
                                       @PathParam("runnable-type") final String runnableType,
                                       @PathParam("runnable-id") final String runnableId) {
-    rewriteRequest(request);
-    programLifecycleHttpHandler.saveRunnableRuntimeArgs(request, responder, Constants.DEFAULT_NAMESPACE, appId,
-                                                        runnableType, runnableId);
+    programLifecycleHttpHandler.saveRunnableRuntimeArgs(rewriteRequest(request), responder, Constants.DEFAULT_NAMESPACE,
+                                                        appId, runnableType, runnableId);
   }
 
   /**
@@ -605,8 +565,7 @@
   @POST
   @Path("/instances")
   public void getInstances(HttpRequest request, HttpResponder responder) {
-    rewriteRequest(request);
-    programLifecycleHttpHandler.getInstances(request, responder, Constants.DEFAULT_NAMESPACE);
+    programLifecycleHttpHandler.getInstances(rewriteRequest(request), responder, Constants.DEFAULT_NAMESPACE);
   }
 
   /**
@@ -637,8 +596,7 @@
   @POST
   @Path("/status")
   public void getStatuses(HttpRequest request, HttpResponder responder) {
-    rewriteRequest(request);
-    programLifecycleHttpHandler.getStatuses(request, responder, Constants.DEFAULT_NAMESPACE);
+    programLifecycleHttpHandler.getStatuses(rewriteRequest(request), responder, Constants.DEFAULT_NAMESPACE);
   }
 
   /**
