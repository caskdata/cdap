/*
 * Copyright © 2015 Cask Data, Inc.
 *
 * Licensed under the Apache License, Version 2.0 (the "License"); you may not
 * use this file except in compliance with the License. You may obtain a copy of
 * the License at
 *
 * http://www.apache.org/licenses/LICENSE-2.0
 *
 * Unless required by applicable law or agreed to in writing, software
 * distributed under the License is distributed on an "AS IS" BASIS, WITHOUT
 * WARRANTIES OR CONDITIONS OF ANY KIND, either express or implied. See the
 * License for the specific language governing permissions and limitations under
 * the License.
 */

package co.cask.cdap.internal.app.runtime.schedule;

import co.cask.cdap.api.metrics.MetricDataQuery;
import co.cask.cdap.api.metrics.MetricStore;
import co.cask.cdap.api.metrics.MetricTimeSeries;
import co.cask.cdap.api.metrics.MetricType;
import co.cask.cdap.api.metrics.TimeValue;
import co.cask.cdap.api.schedule.SchedulableProgramType;
import co.cask.cdap.api.schedule.Schedule;
import co.cask.cdap.app.runtime.Arguments;
import co.cask.cdap.app.runtime.ProgramRuntimeService;
import co.cask.cdap.app.store.Store;
import co.cask.cdap.app.store.StoreFactory;
import co.cask.cdap.common.conf.CConfiguration;
<<<<<<< HEAD
import co.cask.cdap.common.conf.Constants;
import co.cask.cdap.common.stream.notification.StreamSizeNotification;
=======
import co.cask.cdap.common.exception.NotFoundException;
>>>>>>> 4acbf77f
import co.cask.cdap.config.PreferencesStore;
import co.cask.cdap.data2.transaction.stream.StreamAdmin;
import co.cask.cdap.internal.app.runtime.BasicArguments;
import co.cask.cdap.internal.app.runtime.ProgramOptionConstants;
import co.cask.cdap.internal.schedule.StreamSizeSchedule;
import co.cask.cdap.notifications.feeds.NotificationFeedException;
import co.cask.cdap.notifications.feeds.NotificationFeedNotFoundException;
import co.cask.cdap.notifications.service.NotificationContext;
import co.cask.cdap.notifications.service.NotificationHandler;
import co.cask.cdap.notifications.service.NotificationService;
import co.cask.cdap.proto.Id;
import co.cask.cdap.proto.ProgramType;
import com.google.common.base.Preconditions;
import com.google.common.base.Throwables;
import com.google.common.collect.ImmutableList;
import com.google.common.collect.ImmutableMap;
import com.google.common.collect.Maps;
import com.google.inject.Inject;
import com.google.inject.Singleton;
import org.apache.twill.common.Cancellable;
import org.apache.twill.common.Threads;
import org.slf4j.Logger;
import org.slf4j.LoggerFactory;

import java.io.IOException;
import java.lang.reflect.Type;
import java.util.Collection;
import java.util.List;
import java.util.NavigableSet;
import java.util.concurrent.ConcurrentMap;
import java.util.concurrent.ConcurrentSkipListMap;
import java.util.concurrent.Executor;
import java.util.concurrent.Executors;
import java.util.concurrent.ScheduledExecutorService;
import java.util.concurrent.ScheduledFuture;
import java.util.concurrent.TimeUnit;
import java.util.concurrent.atomic.AtomicBoolean;
import java.util.concurrent.atomic.AtomicInteger;

/**
 * {@link Scheduler} that triggers program executions based on data availability in streams.
 */
@Singleton
public class StreamSizeScheduler implements Scheduler {
  private static final Logger LOG = LoggerFactory.getLogger(StreamSizeScheduler.class);
  private static final int STREAM_POLLING_THREAD_POOL_SIZE = 10;

  private final long pollingDelay;
  private final NotificationService notificationService;
  private final MetricStore metricStore;
  private final StoreFactory storeFactory;
  private final ProgramRuntimeService programRuntimeService;
  private final PreferencesStore preferencesStore;
  private final ConcurrentMap<Id.Stream, StreamSubscriber> streamSubscribers;

  // Key is scheduleId
  private final ConcurrentSkipListMap<String, StreamSubscriber> scheduleSubscribers;

  private Store store;
  private Executor notificationExecutor;
  private ScheduledExecutorService streamPollingExecutor;

  @Inject
  public StreamSizeScheduler(CConfiguration cConf, NotificationService notificationService, MetricStore metricStore,
                             StoreFactory storeFactory, ProgramRuntimeService programRuntimeService,
                             PreferencesStore preferencesStore) {
    this.pollingDelay = TimeUnit.SECONDS.toMillis(
      cConf.getLong(Constants.Notification.Stream.STREAM_SIZE_SCHEDULE_POLLING_DELAY));
    this.notificationService = notificationService;
    this.metricStore = metricStore;
    this.storeFactory = storeFactory;
    this.programRuntimeService = programRuntimeService;
    this.preferencesStore = preferencesStore;
    this.streamSubscribers = Maps.newConcurrentMap();
    this.scheduleSubscribers = new ConcurrentSkipListMap<String, StreamSubscriber>();
    this.store = null;
  }

  public void start() {
    notificationExecutor = Executors.newCachedThreadPool(Threads.createDaemonThreadFactory("stream-size-scheduler-%d"));
    streamPollingExecutor = Executors.newScheduledThreadPool(STREAM_POLLING_THREAD_POOL_SIZE,
                                                             Threads.createDaemonThreadFactory("stream-polling-%d"));
  }

  public void stop() {
    streamPollingExecutor.shutdownNow();
    for (StreamSubscriber subscriber : streamSubscribers.values()) {
      subscriber.cancel();
    }
  }

  @Override
  public void schedule(Id.Program program, SchedulableProgramType programType, Schedule schedule)
    throws SchedulerException {
    Preconditions.checkArgument(schedule instanceof StreamSizeSchedule,
                                "Schedule should be of type StreamSizeSchedule");
    StreamSizeSchedule streamSizeSchedule = (StreamSizeSchedule) schedule;
    schedule(program, programType, streamSizeSchedule, true, -1, -1, true);
  }

  /**
   * Handle a new {@link StreamSizeSchedule} object in this scheduler.
   *
   * @param program Program that needs to be run
   * @param programType type of program
   * @param streamSizeSchedule Schedule with which the program runs
   * @param active {@code true} if this schedule is active, {@code false} otherwise
   * @param baseRunSize size, in bytes, used as the base count for this schedule, or -1 to start counting from
   *                    the current size of events ingested by the stream, as indicated by metrics. Another way
   *                    to see it is: size of the stream during which the schedule last executed the program,
   *                    or -1 if it never happened yet
   * @param baseRunTs timestamp, in milliseconds, which matches the time at which {@code baseRunSize} was computed.
   *                  -1 indicates to start counting from the current timestamp
   * @param persist {@code true} if this schedule should be persisted in the persistent store containing the
   *                stream size schedules, {@code false} otherwise
   */
  private void schedule(Id.Program program, SchedulableProgramType programType, StreamSizeSchedule streamSizeSchedule,
                        boolean active, long baseRunSize, long baseRunTs, boolean persist) {
    // Create a new StreamSubscriber, if one doesn't exist for the stream passed in the schedule
    Id.Stream streamId = Id.Stream.from(program.getNamespaceId(), streamSizeSchedule.getStreamName());
    StreamSubscriber streamSubscriber = streamSubscribers.get(streamId);
    if (streamSubscriber == null) {
      streamSubscriber = new StreamSubscriber(streamId);
      StreamSubscriber previous = streamSubscribers.putIfAbsent(streamId, streamSubscriber);
      if (previous == null) {
        try {
          streamSubscriber.start();
        } catch (NotificationFeedException e) {
          streamSubscribers.remove(streamId);
          LOG.error("Notification feed error for streamSizeSchedule {}", streamSizeSchedule);
          throw Throwables.propagate(e);
        } catch (NotificationFeedNotFoundException e) {
          streamSubscribers.remove(streamId);
          LOG.error("Notification feed does not exist for streamSizeSchedule {}", streamSizeSchedule);
          throw Throwables.propagate(e);
        }
      } else {
        streamSubscriber = previous;
      }
    }

    // Add the scheduleTask to the StreamSubscriber
    if (streamSubscriber.createScheduleTask(program, programType, streamSizeSchedule,
                                            active, baseRunSize, baseRunTs, persist)) {
      scheduleSubscribers.put(getScheduleId(program, programType, streamSizeSchedule.getName()), streamSubscriber);
    }
  }

  @Override
<<<<<<< HEAD
  public void schedule(Id.Program program, SchedulableProgramType programType, Iterable<Schedule> schedules) {
    for (Schedule s : schedules) {
      schedule(program, programType, s);
    }
=======
  public void schedule(Id.Program program, SchedulableProgramType programType, Iterable<Schedule> schedules)
    throws SchedulerException {

>>>>>>> 4acbf77f
  }

  @Override
  public List<ScheduledRuntime> nextScheduledRuntime(Id.Program program, SchedulableProgramType programType)
    throws SchedulerException {
    return ImmutableList.of();
  }

  @Override
<<<<<<< HEAD
  public List<String> getScheduleIds(Id.Program program, SchedulableProgramType programType) {
    char startChar = ':';
    char endChar = (char) (startChar + 1);
    String programScheduleId = getProgramScheduleId(program, programType);
    return ImmutableList.copyOf(scheduleSubscribers.subMap(String.format("%s%c", programScheduleId, startChar),
                                                           String.format("%s%c", programScheduleId, endChar))
                                  .keySet());
  }

  @Override
  public void suspendSchedule(Id.Program program, SchedulableProgramType programType, String scheduleName) {
    try {
      String scheduleId = getScheduleId(program, programType, scheduleName);
      StreamSubscriber subscriber = scheduleSubscribers.get(scheduleId);
      if (subscriber == null) {
        throw new IllegalArgumentException("Schedule not found: " + scheduleId);
      }
      subscriber.suspendScheduleTask(program, programType, scheduleName);
    } catch (ScheduleNotFoundException e) {
      throw Throwables.propagate(e);
    }
  }

  @Override
  public void resumeSchedule(Id.Program program, SchedulableProgramType programType, String scheduleName) {
    try {
      String scheduleId = getScheduleId(program, programType, scheduleName);
      StreamSubscriber subscriber = scheduleSubscribers.get(scheduleId);
      if (subscriber == null) {
        throw new IllegalArgumentException("Schedule not found: " + scheduleId);
      }
      subscriber.resumeScheduleTask(program, programType, scheduleName);
    } catch (ScheduleNotFoundException e) {
      throw Throwables.propagate(e);
    }
  }

  @Override
  public void deleteSchedule(Id.Program programId, SchedulableProgramType programType, String scheduleName) {
    try {
      String scheduleId = getScheduleId(programId, programType, scheduleName);
      StreamSubscriber subscriber = scheduleSubscribers.remove(scheduleId);
      if (subscriber == null) {
        throw new IllegalArgumentException("Schedule not found: " + scheduleId);
      }
      subscriber.deleteSchedule(programId, programType, scheduleName);
      // We don't delete a StreamSubscriber, even if it has zero task. We keep an empty subscriber so that we don't
      // have to worry about race conditions between add/delete of schedules
    } catch (ScheduleNotFoundException e) {
      throw Throwables.propagate(e);
    }
  }

  @Override
  public void deleteSchedules(Id.Program programId, SchedulableProgramType programType) {
    char startChar = ':';
    char endChar = (char) (startChar + 1);
    String programScheduleId = getProgramScheduleId(programId, programType);
    NavigableSet<String> scheduleIds = scheduleSubscribers.subMap(String.format("%s%c", programScheduleId, startChar),
                                                                  String.format("%s%c", programScheduleId, endChar))
      .keySet();
    int scheduleIdIdx = programScheduleId.length() + 1;
    for (String scheduleId : scheduleIds) {
      if (scheduleId.length() < scheduleIdIdx) {
        LOG.warn("Format of scheduleID incorrect: {}", scheduleId);
        continue;
      }
      deleteSchedule(programId, programType, scheduleId.substring(scheduleIdIdx));
    }
  }

  @Override
  public ScheduleState scheduleState(Id.Program program, SchedulableProgramType programType, String scheduleName) {
    StreamSubscriber subscriber = scheduleSubscribers.get(getScheduleId(program, programType, scheduleName));
    if (subscriber != null) {
      return subscriber.scheduleTaskState(program, programType, scheduleName);
    } else {
      return ScheduleState.NOT_FOUND;
    }
  }

  private synchronized Store getStore() {
    if (store == null) {
      store = storeFactory.create();
    }
    return store;
=======
  public List<String> getScheduleIds(Id.Program program, SchedulableProgramType programType)
    throws SchedulerException {
    return ImmutableList.of();
  }

  @Override
  public void suspendSchedule(Id.Program program, SchedulableProgramType programType, String scheduleName)
    throws NotFoundException, SchedulerException {

  }

  @Override
  public void resumeSchedule(Id.Program program, SchedulableProgramType programType, String scheduleName)
    throws NotFoundException, SchedulerException {

  }

  @Override
  public void updateSchedule(Id.Program program, SchedulableProgramType programType, Schedule schedule)
    throws NotFoundException, SchedulerException {

  }

  @Override
  public void deleteSchedule(Id.Program programId, SchedulableProgramType programType, String scheduleName)
    throws NotFoundException, SchedulerException {

  }

  @Override
  public void deleteSchedules(Id.Program programId, SchedulableProgramType programType)
    throws SchedulerException {

  }

  @Override
  public ScheduleState scheduleState(Id.Program program, SchedulableProgramType programType, String scheduleName)
    throws SchedulerException {
    return ScheduleState.NOT_FOUND;
>>>>>>> 4acbf77f
  }

  private String getScheduleId(Id.Program program, SchedulableProgramType programType, String scheduleName) {
    return String.format("%s:%s", getProgramScheduleId(program, programType), scheduleName);
  }

  private String getProgramScheduleId(Id.Program program, SchedulableProgramType programType) {
    return String.format("%s:%s:%s:%s", program.getNamespaceId(), program.getApplicationId(),
                         programType.name(), program.getId());
  }

  /**
   * One instance of this class contains a list of {@link StreamSizeSchedule}s, which are all interested
   * in the same stream. This instance subscribes to the size notification of the stream, and polls the
   * stream for its size whenever the schedules it references need the information.
   * The {@link StreamSizeScheduler} communicates with this class, which in turn communicates to the schedules
   * it contains to perform operations on the schedules - suspend, resume, etc.
   */
  private final class StreamSubscriber implements NotificationHandler<StreamSizeNotification>, Cancellable {
    // Key is the schedule ID
    private final ConcurrentMap<String, StreamSizeScheduleTask> scheduleTasks;
    private final Object lastNotificationLock;
    private final Id.Stream streamId;
    private final AtomicInteger activeTasks;

    private Cancellable notificationSubscription;
    private ScheduledFuture<?> scheduledPolling;
    private StreamSizeNotification lastNotification;

    private StreamSubscriber(Id.Stream streamId) {
      this.streamId = streamId;
      this.scheduleTasks = Maps.newConcurrentMap();
      this.lastNotificationLock = new Object();
      this.activeTasks = new AtomicInteger(0);
    }

    public void start() throws NotificationFeedException, NotificationFeedNotFoundException {
      notificationSubscription = notificationService.subscribe(getFeed(), this, notificationExecutor);
    }

    @Override
    public void cancel() {
      if (scheduledPolling != null) {
        scheduledPolling.cancel(true);
      }
      if (notificationSubscription != null) {
        notificationSubscription.cancel();
      }
    }

    /**
     * Add a new scheduling task based on the data received by the stream referenced by {@code this} object.
     * @return {@code true} if the task was created successfully, {@code false} if it already exists
     */
    public boolean createScheduleTask(Id.Program programId, SchedulableProgramType programType,
                                      StreamSizeSchedule streamSizeSchedule, boolean active,
                                      long baseRunSize, long baseRunTs, boolean persist) {
      // TODO add a createScheduleTasks, so that if we create multiple schedules for the same stream at the same
      // time, we don't have to poll the stream many times

      StreamSizeScheduleTask newTask = new StreamSizeScheduleTask(programId, programType, streamSizeSchedule);
      synchronized (this) {
        StreamSizeScheduleTask previous =
          scheduleTasks.putIfAbsent(getScheduleId(programId, programType, streamSizeSchedule.getName()), newTask);
        if (previous != null) {
          // We cannot replace an existing schedule - that functionality is not wanted - yet
          return false;
        }

        if (active) {
          activeTasks.incrementAndGet();
        }
      }

      // Initialize the schedule task
      if (baseRunSize == -1 && baseRunTs == -1) {
        // This is the first time that we schedule this task - ie it was not in the schedule store
        // before. Hence we set the base metrics properly
        try {
          StreamSize streamSize = getStreamEventsSize();
          newTask.startSchedule(streamSize.getSize(), streamSize.getTimestamp(), active, persist);
          synchronized (lastNotificationLock) {
            if (lastNotification == null || lastNotification.getTimestamp() < streamSize.getTimestamp()) {
              lastNotification = new StreamSizeNotification(streamSize.getTimestamp(), streamSize.getSize());
            }
          }
        } catch (IOException e) {
          // In case polling the stream events size failed, we can initialize the schedule task to the last notification
          // info if it exists, or to 0. This won't be very accurate, but this is the best info we have at that time
          synchronized (lastNotificationLock) {
            if (lastNotification != null) {
              newTask.startSchedule(lastNotification.getSize(), lastNotification.getTimestamp(), active, persist);
            } else {
              newTask.startSchedule(0L, System.currentTimeMillis(), active, persist);
            }
          }
        }
      } else {
        newTask.startSchedule(baseRunSize, baseRunTs, active, persist);
      }

      if (lastNotification != null) {
        // In all cases, when creating a schedule - either if it comes from the store or not,
        // we want to pass it the last seen notification if it exists.
        // This call will send the notification to all the active tasks. The ones which are active before
        // that method is called will therefore see the notification twice. It is fine though.
        received(lastNotification, null);
      }
      return true;
    }

    /**
     * Suspend a scheduling task that is based on the data received by the stream referenced by {@code this} object.
     */
    public synchronized void suspendScheduleTask(Id.Program programId, SchedulableProgramType programType,
                                                 String scheduleName) throws ScheduleNotFoundException {
      String scheduleId = getScheduleId(programId, programType, scheduleName);
      StreamSizeScheduleTask task = scheduleTasks.get(scheduleId);
      if (task == null) {
        throw new ScheduleNotFoundException(scheduleId);
      }
      if (task.suspend()) {
        activeTasks.decrementAndGet();
      }
    }

    /**
     * Resume a scheduling task that is based on the data received by the stream referenced by {@code this} object.
     */
    public void resumeScheduleTask(Id.Program programId, SchedulableProgramType programType, String scheduleName)
      throws ScheduleNotFoundException {
      int activeTasksNow;
      StreamSizeScheduleTask task;
      synchronized (this) {
        String scheduleId = getScheduleId(programId, programType, scheduleName);
        task = scheduleTasks.get(scheduleId);
        if (task == null) {
          throw new ScheduleNotFoundException(scheduleId);
        }
        if (!task.resume()) {
          return;
        }
        activeTasksNow = activeTasks.incrementAndGet();
      }
      if (activeTasksNow == 1) {
        // There were no active tasks until then, that means polling the stream was disabled.
        // We need to check if it is necessary to poll the stream at this time, if the last
        // notification received was too long ago, or if there is no last seen notification
        synchronized (lastNotificationLock) {
          if (lastNotification == null ||
            (lastNotification.getTimestamp() + pollingDelay <= System.currentTimeMillis())) {
            // Resume stream polling
            cancelPollingAndScheduleNext();
            try {
              StreamSize streamSize = getStreamEventsSize();
              lastNotification = new StreamSizeNotification(streamSize.getTimestamp(), streamSize.getSize());
            } catch (IOException e) {
              LOG.debug("Ignoring stream events size polling after resuming schedule {} due to error", scheduleName, e);
            }
          }
        }
      }
      task.received(lastNotification);
    }

    /**
     * Delete a scheduling task that is based on the data received by the stream referenced by {@code this} object.
     */
    public synchronized void deleteSchedule(Id.Program programId, SchedulableProgramType programType,
                                            String scheduleName) throws ScheduleNotFoundException {
      String scheduleId = getScheduleId(programId, programType, scheduleName);
      StreamSizeScheduleTask scheduleTask = scheduleTasks.remove(scheduleId);
      if (scheduleTask == null) {
        throw new ScheduleNotFoundException(scheduleId);
      }
      if (scheduleTask.isActive()) {
        activeTasks.decrementAndGet();
      }
    }

    /**
     * Get the status a scheduling task that is based on the data received by the stream referenced by {@code this}
     * object.
     */
    public ScheduleState scheduleTaskState(Id.Program programId, SchedulableProgramType programType,
                                           String scheduleName) {
      StreamSizeScheduleTask task = scheduleTasks.get(getScheduleId(programId, programType, scheduleName));
      if (task == null) {
        return ScheduleState.NOT_FOUND;
      }
      return task.isActive() ? ScheduleState.SCHEDULED : ScheduleState.SUSPENDED;
    }

    /**
     * @return true if this object does not reference any schedule, false otherwise
     */
    public boolean isEmpty() {
      return scheduleTasks.isEmpty();
    }

    public Id.Stream getStreamId() {
      return streamId;
    }

    @Override
    public Type getNotificationFeedType() {
      return StreamSizeNotification.class;
    }

    @Override
    public void received(StreamSizeNotification notification, NotificationContext notificationContext) {
      // We only pass the stream size notification to the schedule tasks if the notification
      // came after the last seen notification
      boolean send = false;
      if (activeTasks.get() > 0) {
        cancelPollingAndScheduleNext();
      }
      synchronized (lastNotificationLock) {
        if (lastNotification == null || notification == lastNotification ||
          notification.getTimestamp() > lastNotification.getTimestamp()) {
          send = true;
          lastNotification = notification;
        }
      }
      if (send) {
        sendNotificationToActiveTasks(notification);
      }
    }

    /**
     * Send a {@link StreamSizeNotification} to all the active {@link StreamSizeSchedule} referenced
     * by this object.
     */
    private void sendNotificationToActiveTasks(final StreamSizeNotification notification) {
      for (final StreamSizeScheduleTask task : scheduleTasks.values()) {
        if (!task.isActive()) {
          continue;
        }
        notificationExecutor.execute(new Runnable() {
          @Override
          public void run() {
            task.received(notification);
          }
        });
      }
    }

    private Id.NotificationFeed getFeed() {
      return new Id.NotificationFeed.Builder()
        .setNamespaceId(streamId.getNamespaceId())
        .setCategory(Constants.Notification.Stream.STREAM_FEED_CATEGORY)
        .setName(String.format("%sSize", streamId.getName()))
        .build();
    }

    /**
     * Cancel the currently scheduled stream size polling task, and reschedule one for later.
     */
    private void cancelPollingAndScheduleNext() {
      // This method might be called from the call to #received defined in the below Runnable - in which case
      // this scheduledPolling would in fact be active. Hence we don't want to interrupt the active task
      if (scheduledPolling != null) {
        scheduledPolling.cancel(false);
      }

      // Regardless of whether cancelling was successful, we still want to schedule the next polling
      scheduledPolling = streamPollingExecutor.schedule(createPollingRunnable(), pollingDelay, TimeUnit.MILLISECONDS);
    }

    /**
     * @return a runnable that uses the {@link StreamAdmin} to poll the stream size, and creates a fake notification
     *         with that size, so that this information can be treated as if it came from a real notification.
     */
    private Runnable createPollingRunnable() {
      return new Runnable() {
        @Override
        public void run() {
          // We only perform polling if at least one scheduleTask is active
          if (activeTasks.get() > 0) {
            try {
              StreamSize streamSize = getStreamEventsSize();

              // We don't need a notification context here
              received(new StreamSizeNotification(streamSize.getTimestamp(), streamSize.getSize()), null);
            } catch (IOException e) {
              LOG.debug("Ignoring stream events size polling after error", e);
            }
          }
        }
      };
    }

    /**
     * @return size of events ingested by the stream so far, queried using the metric system
     */
    private StreamSize getStreamEventsSize() throws IOException {
      MetricDataQuery metricDataQuery = new MetricDataQuery(
        0L, TimeUnit.MILLISECONDS.toSeconds(System.currentTimeMillis()),
        Integer.MAX_VALUE, "system.collect.bytes",
        MetricType.COUNTER,
        ImmutableMap.of(Constants.Metrics.Tag.NAMESPACE, streamId.getNamespaceId(),
                        Constants.Metrics.Tag.STREAM, streamId.getName()),
        ImmutableList.<String>of()
      );

      try {
        Collection<MetricTimeSeries> metrics = metricStore.query(metricDataQuery);
        if (metrics == null || metrics.isEmpty()) {
          // Data is not yet available, which means no data has been ingested by the stream yet
          return new StreamSize(0L, System.currentTimeMillis());
        }

        MetricTimeSeries metric = metrics.iterator().next();
        List<TimeValue> timeValues = metric.getTimeValues();
        if (timeValues == null || timeValues.size() != 1) {
          throw new IOException("Should collect exactly one time value");
        }
        TimeValue timeValue = timeValues.get(0);
        // The metric store gives us 0 as the timestamp, hence we cannot use it here
        return new StreamSize(timeValue.getValue(), System.currentTimeMillis());
      } catch (Exception e) {
        Throwables.propagateIfInstanceOf(e, IOException.class);
        throw new IOException(e);
      }
    }
  }

  /**
   * Wrapper around a {@link StreamSizeSchedule} which will run a program whenever it receives enough
   * data from a stream, via notifications.
   */
  private final class StreamSizeScheduleTask {
    private final Id.Program programId;
    private final SchedulableProgramType programType;
    private final StreamSizeSchedule streamSizeSchedule;

    private long baseSize;
    private long baseTs;
    private AtomicBoolean active;

    private StreamSizeScheduleTask(Id.Program programId, SchedulableProgramType programType,
                                   StreamSizeSchedule streamSizeSchedule) {
      this.programId = programId;
      this.programType = programType;
      this.streamSizeSchedule = streamSizeSchedule;
    }

    public void startSchedule(long baseSize, long baseTs, boolean active, boolean persist) {
      LOG.debug("Starting schedule {} with baseSize {}, baseTs {}, active {}. Should be persisted: {}",
                streamSizeSchedule.getName(), baseSize, baseTs, active, persist);
      this.baseSize = baseSize;
      this.baseTs = baseTs;
      this.active = new AtomicBoolean(active);
    }

    public boolean isActive() {
      return active.get();
    }

    public void received(StreamSizeNotification notification) {
      if (!active.get()) {
        return;
      }
      long pastRunSize;
      long pastRunTs;
      synchronized (this) {
        if (notification.getSize() < baseSize) {
          // This can happen if no notification is received for a stream for some time, and we poll the stream events
          // size using metrics, and some metric events have hit their TTL. In that case it's impossible to know
          // how much data was ingested, and how much data has hit the TTL. Resetting the base attributes is the best
          // we can do.
          baseSize = notification.getSize();
          baseTs = notification.getTimestamp();
          return;
        }
        if (notification.getSize() < baseSize + toBytes(streamSizeSchedule.getDataTriggerMB())) {
          return;
        }

        // Update the baseSize as soon as possible to avoid races
        pastRunSize = baseSize;
        pastRunTs = baseTs;
        baseSize = notification.getSize();
        baseTs = notification.getTimestamp();
        LOG.debug("Base size and ts updated to {}, {} for streamSizeSchedule {}",
                  baseSize, baseTs, streamSizeSchedule);
      }

      Arguments args = new BasicArguments(ImmutableMap.of(
        ProgramOptionConstants.SCHEDULE_NAME, streamSizeSchedule.getName(),
        ProgramOptionConstants.LOGICAL_START_TIME, Long.toString(baseTs),
        ProgramOptionConstants.RUN_DATA_SIZE, Long.toString(baseSize),
        ProgramOptionConstants.PAST_RUN_LOGICAL_START_TIME, Long.toString(pastRunTs),
        ProgramOptionConstants.PAST_RUN_DATA_SIZE, Long.toString(pastRunSize)
      ));

      while (true) {
        ScheduleTaskRunner taskRunner = new ScheduleTaskRunner(getStore(), programRuntimeService, preferencesStore);
        try {
          LOG.info("About to start streamSizeSchedule {}", streamSizeSchedule);
          taskRunner.run(programId, ProgramType.valueOf(programType.name()), args);
          break;
        } catch (TaskExecutionException e) {
          LOG.error("Execution exception while running streamSizeSchedule {}", streamSizeSchedule.getName(), e);
          if (e.isRefireImmediately()) {
            LOG.info("Retrying execution for streamSizeSchedule {}", streamSizeSchedule.getName());
          } else {
            break;
          }
        }
      }
    }

    /**
     * @return true if we successfully suspended the schedule, false if it was already suspended
     */
    public boolean suspend() {
      return active.compareAndSet(true, false);
    }

    /**
     * @return true if we successfully resumed the schedule, false if it was already active
     */
    public boolean resume() {
      return active.compareAndSet(false, true);
    }

    private long toBytes(int mb) {
      return ((long) mb) * 1024 * 1024;
    }
  }

  /**
   * Class representing the size of data present in a stream at a given time.
   */
  private final class StreamSize {
    private final long size;
    private final long timestamp;

    private StreamSize(long size, long timestamp) {
      this.size = size;
      this.timestamp = timestamp;
    }

    public long getSize() {
      return size;
    }

    public long getTimestamp() {
      return timestamp;
    }
  }
}<|MERGE_RESOLUTION|>--- conflicted
+++ resolved
@@ -28,12 +28,9 @@
 import co.cask.cdap.app.store.Store;
 import co.cask.cdap.app.store.StoreFactory;
 import co.cask.cdap.common.conf.CConfiguration;
-<<<<<<< HEAD
 import co.cask.cdap.common.conf.Constants;
+import co.cask.cdap.common.exception.NotFoundException;
 import co.cask.cdap.common.stream.notification.StreamSizeNotification;
-=======
-import co.cask.cdap.common.exception.NotFoundException;
->>>>>>> 4acbf77f
 import co.cask.cdap.config.PreferencesStore;
 import co.cask.cdap.data2.transaction.stream.StreamAdmin;
 import co.cask.cdap.internal.app.runtime.BasicArguments;
@@ -151,7 +148,7 @@
    *                stream size schedules, {@code false} otherwise
    */
   private void schedule(Id.Program program, SchedulableProgramType programType, StreamSizeSchedule streamSizeSchedule,
-                        boolean active, long baseRunSize, long baseRunTs, boolean persist) {
+                        boolean active, long baseRunSize, long baseRunTs, boolean persist) throws SchedulerException  {
     // Create a new StreamSubscriber, if one doesn't exist for the stream passed in the schedule
     Id.Stream streamId = Id.Stream.from(program.getNamespaceId(), streamSizeSchedule.getStreamName());
     StreamSubscriber streamSubscriber = streamSubscribers.get(streamId);
@@ -164,11 +161,11 @@
         } catch (NotificationFeedException e) {
           streamSubscribers.remove(streamId);
           LOG.error("Notification feed error for streamSizeSchedule {}", streamSizeSchedule);
-          throw Throwables.propagate(e);
+          throw new SchedulerException(e);
         } catch (NotificationFeedNotFoundException e) {
           streamSubscribers.remove(streamId);
           LOG.error("Notification feed does not exist for streamSizeSchedule {}", streamSizeSchedule);
-          throw Throwables.propagate(e);
+          throw new SchedulerException(e);
         }
       } else {
         streamSubscriber = previous;
@@ -183,16 +180,11 @@
   }
 
   @Override
-<<<<<<< HEAD
-  public void schedule(Id.Program program, SchedulableProgramType programType, Iterable<Schedule> schedules) {
+  public void schedule(Id.Program program, SchedulableProgramType programType, Iterable<Schedule> schedules)
+    throws SchedulerException {
     for (Schedule s : schedules) {
       schedule(program, programType, s);
     }
-=======
-  public void schedule(Id.Program program, SchedulableProgramType programType, Iterable<Schedule> schedules)
-    throws SchedulerException {
-
->>>>>>> 4acbf77f
   }
 
   @Override
@@ -202,8 +194,8 @@
   }
 
   @Override
-<<<<<<< HEAD
-  public List<String> getScheduleIds(Id.Program program, SchedulableProgramType programType) {
+  public List<String> getScheduleIds(Id.Program program, SchedulableProgramType programType)
+    throws SchedulerException {
     char startChar = ':';
     char endChar = (char) (startChar + 1);
     String programScheduleId = getProgramScheduleId(program, programType);
@@ -213,51 +205,48 @@
   }
 
   @Override
-  public void suspendSchedule(Id.Program program, SchedulableProgramType programType, String scheduleName) {
-    try {
-      String scheduleId = getScheduleId(program, programType, scheduleName);
-      StreamSubscriber subscriber = scheduleSubscribers.get(scheduleId);
-      if (subscriber == null) {
-        throw new IllegalArgumentException("Schedule not found: " + scheduleId);
-      }
-      subscriber.suspendScheduleTask(program, programType, scheduleName);
-    } catch (ScheduleNotFoundException e) {
-      throw Throwables.propagate(e);
-    }
-  }
-
-  @Override
-  public void resumeSchedule(Id.Program program, SchedulableProgramType programType, String scheduleName) {
-    try {
-      String scheduleId = getScheduleId(program, programType, scheduleName);
-      StreamSubscriber subscriber = scheduleSubscribers.get(scheduleId);
-      if (subscriber == null) {
-        throw new IllegalArgumentException("Schedule not found: " + scheduleId);
-      }
-      subscriber.resumeScheduleTask(program, programType, scheduleName);
-    } catch (ScheduleNotFoundException e) {
-      throw Throwables.propagate(e);
-    }
-  }
-
-  @Override
-  public void deleteSchedule(Id.Program programId, SchedulableProgramType programType, String scheduleName) {
-    try {
-      String scheduleId = getScheduleId(programId, programType, scheduleName);
-      StreamSubscriber subscriber = scheduleSubscribers.remove(scheduleId);
-      if (subscriber == null) {
-        throw new IllegalArgumentException("Schedule not found: " + scheduleId);
-      }
-      subscriber.deleteSchedule(programId, programType, scheduleName);
-      // We don't delete a StreamSubscriber, even if it has zero task. We keep an empty subscriber so that we don't
-      // have to worry about race conditions between add/delete of schedules
-    } catch (ScheduleNotFoundException e) {
-      throw Throwables.propagate(e);
-    }
-  }
-
-  @Override
-  public void deleteSchedules(Id.Program programId, SchedulableProgramType programType) {
+  public void suspendSchedule(Id.Program program, SchedulableProgramType programType, String scheduleName)
+    throws ScheduleNotFoundException, SchedulerException {
+    String scheduleId = getScheduleId(program, programType, scheduleName);
+    StreamSubscriber subscriber = scheduleSubscribers.get(scheduleId);
+    if (subscriber == null) {
+      throw new ScheduleNotFoundException(scheduleName);
+    }
+    subscriber.suspendScheduleTask(program, programType, scheduleName);
+  }
+
+  @Override
+  public void resumeSchedule(Id.Program program, SchedulableProgramType programType, String scheduleName)
+    throws ScheduleNotFoundException, SchedulerException {
+    String scheduleId = getScheduleId(program, programType, scheduleName);
+    StreamSubscriber subscriber = scheduleSubscribers.get(scheduleId);
+    if (subscriber == null) {
+      throw new ScheduleNotFoundException(scheduleName);
+    }
+    subscriber.resumeScheduleTask(program, programType, scheduleName);
+  }
+
+  @Override
+  public void updateSchedule(Id.Program program, SchedulableProgramType programType, Schedule schedule)
+    throws NotFoundException, SchedulerException {
+    // TODO fill
+  }
+
+  @Override
+  public void deleteSchedule(Id.Program programId, SchedulableProgramType programType, String scheduleName)
+    throws ScheduleNotFoundException, SchedulerException {
+    String scheduleId = getScheduleId(programId, programType, scheduleName);
+    StreamSubscriber subscriber = scheduleSubscribers.remove(scheduleId);
+    if (subscriber == null) {
+      throw new ScheduleNotFoundException(scheduleName);
+    }
+    subscriber.deleteSchedule(programId, programType, scheduleName);
+    // We don't delete a StreamSubscriber, even if it has zero task. We keep an empty subscriber so that we don't
+    // have to worry about race conditions between add/delete of schedules
+  }
+
+  @Override
+  public void deleteSchedules(Id.Program programId, SchedulableProgramType programType) throws SchedulerException {
     char startChar = ':';
     char endChar = (char) (startChar + 1);
     String programScheduleId = getProgramScheduleId(programId, programType);
@@ -266,16 +255,22 @@
       .keySet();
     int scheduleIdIdx = programScheduleId.length() + 1;
     for (String scheduleId : scheduleIds) {
-      if (scheduleId.length() < scheduleIdIdx) {
-        LOG.warn("Format of scheduleID incorrect: {}", scheduleId);
-        continue;
-      }
-      deleteSchedule(programId, programType, scheduleId.substring(scheduleIdIdx));
-    }
-  }
-
-  @Override
-  public ScheduleState scheduleState(Id.Program program, SchedulableProgramType programType, String scheduleName) {
+      try {
+        if (scheduleId.length() < scheduleIdIdx) {
+          LOG.warn("Format of scheduleID incorrect: {}", scheduleId);
+          continue;
+        }
+        deleteSchedule(programId, programType, scheduleId.substring(scheduleIdIdx));
+      } catch (ScheduleNotFoundException e) {
+        // Could be a race, the schedule has just been deleted
+        LOG.debug("Could not delete schedule '{}'", scheduleId, e);
+      }
+    }
+  }
+
+  @Override
+  public ScheduleState scheduleState(Id.Program program, SchedulableProgramType programType, String scheduleName)
+    throws SchedulerException {
     StreamSubscriber subscriber = scheduleSubscribers.get(getScheduleId(program, programType, scheduleName));
     if (subscriber != null) {
       return subscriber.scheduleTaskState(program, programType, scheduleName);
@@ -289,47 +284,6 @@
       store = storeFactory.create();
     }
     return store;
-=======
-  public List<String> getScheduleIds(Id.Program program, SchedulableProgramType programType)
-    throws SchedulerException {
-    return ImmutableList.of();
-  }
-
-  @Override
-  public void suspendSchedule(Id.Program program, SchedulableProgramType programType, String scheduleName)
-    throws NotFoundException, SchedulerException {
-
-  }
-
-  @Override
-  public void resumeSchedule(Id.Program program, SchedulableProgramType programType, String scheduleName)
-    throws NotFoundException, SchedulerException {
-
-  }
-
-  @Override
-  public void updateSchedule(Id.Program program, SchedulableProgramType programType, Schedule schedule)
-    throws NotFoundException, SchedulerException {
-
-  }
-
-  @Override
-  public void deleteSchedule(Id.Program programId, SchedulableProgramType programType, String scheduleName)
-    throws NotFoundException, SchedulerException {
-
-  }
-
-  @Override
-  public void deleteSchedules(Id.Program programId, SchedulableProgramType programType)
-    throws SchedulerException {
-
-  }
-
-  @Override
-  public ScheduleState scheduleState(Id.Program program, SchedulableProgramType programType, String scheduleName)
-    throws SchedulerException {
-    return ScheduleState.NOT_FOUND;
->>>>>>> 4acbf77f
   }
 
   private String getScheduleId(Id.Program program, SchedulableProgramType programType, String scheduleName) {
