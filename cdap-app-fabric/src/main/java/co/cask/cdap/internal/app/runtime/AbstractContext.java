/*
 * Copyright © 2014-2016 Cask Data, Inc.
 *
 * Licensed under the Apache License, Version 2.0 (the "License"); you may not
 * use this file except in compliance with the License. You may obtain a copy of
 * the License at
 *
 * http://www.apache.org/licenses/LICENSE-2.0
 *
 * Unless required by applicable law or agreed to in writing, software
 * distributed under the License is distributed on an "AS IS" BASIS, WITHOUT
 * WARRANTIES OR CONDITIONS OF ANY KIND, either express or implied. See the
 * License for the specific language governing permissions and limitations under
 * the License.
 */

package co.cask.cdap.internal.app.runtime;

import co.cask.cdap.api.Admin;
import co.cask.cdap.api.RuntimeContext;
import co.cask.cdap.api.Transactional;
import co.cask.cdap.api.TxRunnable;
import co.cask.cdap.api.app.ApplicationSpecification;
import co.cask.cdap.api.common.RuntimeArguments;
import co.cask.cdap.api.data.DatasetContext;
import co.cask.cdap.api.data.DatasetInstantiationException;
import co.cask.cdap.api.dataset.Dataset;
import co.cask.cdap.api.macro.MacroEvaluator;
import co.cask.cdap.api.metrics.Metrics;
import co.cask.cdap.api.metrics.MetricsCollectionService;
import co.cask.cdap.api.metrics.MetricsContext;
import co.cask.cdap.api.metrics.NoopMetricsContext;
import co.cask.cdap.api.plugin.PluginContext;
import co.cask.cdap.api.plugin.PluginProperties;
import co.cask.cdap.api.preview.DebugLogger;
import co.cask.cdap.api.security.store.SecureStore;
import co.cask.cdap.api.security.store.SecureStoreData;
import co.cask.cdap.api.security.store.SecureStoreManager;
import co.cask.cdap.app.metrics.ProgramUserMetrics;
import co.cask.cdap.app.preview.DebugLoggerFactory;
import co.cask.cdap.app.program.Program;
import co.cask.cdap.app.runtime.ProgramOptions;
import co.cask.cdap.app.services.AbstractServiceDiscoverer;
import co.cask.cdap.common.conf.Constants;
import co.cask.cdap.data.dataset.SystemDatasetInstantiator;
import co.cask.cdap.data2.dataset2.DatasetFramework;
import co.cask.cdap.data2.dataset2.DynamicDatasetCache;
import co.cask.cdap.data2.dataset2.MultiThreadDatasetCache;
import co.cask.cdap.data2.dataset2.SingleThreadDatasetCache;
import co.cask.cdap.data2.metadata.lineage.AccessType;
import co.cask.cdap.data2.transaction.Transactions;
import co.cask.cdap.internal.app.program.ProgramTypeMetricTag;
import co.cask.cdap.internal.app.runtime.plugin.PluginInstantiator;
import co.cask.cdap.proto.id.EntityId;
import co.cask.cdap.proto.id.NamespaceId;
import co.cask.cdap.proto.id.PreviewId;
import co.cask.cdap.proto.id.ProgramId;
import com.google.common.collect.Maps;
import org.apache.tephra.TransactionFailureException;
import org.apache.tephra.TransactionSystemClient;
import org.apache.twill.api.RunId;
import org.apache.twill.discovery.DiscoveryServiceClient;

import java.util.Collections;
import java.util.HashMap;
import java.util.Map;
import java.util.Set;
import javax.annotation.Nullable;

/**
 * Base class for program runtime context
 */
public abstract class AbstractContext extends AbstractServiceDiscoverer
  implements SecureStore, DatasetContext, Transactional, RuntimeContext, PluginContext {

  private final Program program;
  private final ProgramOptions programOptions;
  private final RunId runId;
  private final Iterable<? extends EntityId> owners;
  private final Map<String, String> runtimeArguments;
  private final Metrics userMetrics;
  private final MetricsContext programMetrics;
  private final DiscoveryServiceClient discoveryServiceClient;
  private final PluginInstantiator pluginInstantiator;
  private final PluginContext pluginContext;
  private final Admin admin;
  private final long logicalStartTime;
  private final SecureStore secureStore;
<<<<<<< HEAD
  private final Transactional transactional;
=======
  private final PreviewId previewId;
  private final DebugLoggerFactory debugLoggerFactory;
>>>>>>> 855e3d44
  protected final DynamicDatasetCache datasetCache;

  /**
   * Constructs a context without plugin support.
   */
  protected AbstractContext(Program program, ProgramOptions programOptions,
                            Set<String> datasets, DatasetFramework dsFramework, TransactionSystemClient txClient,
                            DiscoveryServiceClient discoveryServiceClient, boolean multiThreaded,
                            @Nullable MetricsCollectionService metricsService, Map<String, String> metricsTags,
                            SecureStore secureStore, SecureStoreManager secureStoreManager,
                            @Nullable PreviewId previewId, DebugLoggerFactory debugLoggerFactory) {
    this(program, programOptions, datasets, dsFramework, txClient,
         discoveryServiceClient, multiThreaded, metricsService, metricsTags, secureStore, secureStoreManager, null,
         previewId, debugLoggerFactory);
  }

  /**
   * Constructs a context. To have plugin support, the {@code pluginInstantiator} must not be null.
   */
  protected AbstractContext(Program program, ProgramOptions programOptions,
                            Set<String> datasets, DatasetFramework dsFramework, TransactionSystemClient txClient,
                            DiscoveryServiceClient discoveryServiceClient, boolean multiThreaded,
                            @Nullable MetricsCollectionService metricsService, Map<String, String> metricsTags,
                            SecureStore secureStore, SecureStoreManager secureStoreManager,
                            @Nullable PluginInstantiator pluginInstantiator, @Nullable PreviewId previewId,
                            DebugLoggerFactory debugLoggerFactory) {
    super(program.getId());

    this.program = program;
    this.programOptions = programOptions;
    this.runId = ProgramRunners.getRunId(programOptions);
    this.discoveryServiceClient = discoveryServiceClient;
    this.owners = createOwners(program.getId());
    this.programMetrics = createProgramMetrics(program, runId, metricsService, metricsTags);
    this.userMetrics = new ProgramUserMetrics(programMetrics);

    Map<String, String> runtimeArgs = new HashMap<>(programOptions.getUserArguments().asMap());
    this.logicalStartTime = ProgramRunners.updateLogicalStartTime(runtimeArgs);
    this.runtimeArguments = Collections.unmodifiableMap(runtimeArgs);

    Map<String, Map<String, String>> staticDatasets = new HashMap<>();
    for (String name : datasets) {
      staticDatasets.put(name, runtimeArguments);
    }
    SystemDatasetInstantiator instantiator =
      new SystemDatasetInstantiator(dsFramework, program.getClassLoader(), owners);
    this.datasetCache = multiThreaded
      ? new MultiThreadDatasetCache(instantiator, txClient, new NamespaceId(program.getId().getNamespace()),
                                    runtimeArguments, programMetrics, staticDatasets)
      : new SingleThreadDatasetCache(instantiator, txClient, new NamespaceId(program.getId().getNamespace()),
                                     runtimeArguments, programMetrics, staticDatasets);
    this.pluginInstantiator = pluginInstantiator;
    this.pluginContext = new DefaultPluginContext(pluginInstantiator, program.getId(),
                                                  program.getApplicationSpecification().getPlugins());
    this.admin = new DefaultAdmin(dsFramework, new NamespaceId(program.getId().getNamespace()), secureStoreManager);
    this.secureStore = secureStore;
<<<<<<< HEAD

    this.transactional = Transactions.createTransactional(getDatasetCache());

=======
    this.previewId = previewId;
    this.debugLoggerFactory = debugLoggerFactory;
>>>>>>> 855e3d44
  }

  private Iterable<? extends EntityId> createOwners(ProgramId programId) {
    return Collections.singletonList(programId);
  }

  /**
   * Creates a {@link MetricsContext} for metrics emission of the program represented by this context.
   *
   * @param program the {@link Program} context that the metrics should be emitted as
   * @param runId the {@link RunId} of the current execution
   * @param metricsService the underlying service for metrics publishing; or {@code null} to suppress metrics publishing
   * @param metricsTags a set of extra tags to be used for creating the {@link MetricsContext}
   * @return a {@link MetricsContext} for emitting metrics for the current program context.
   */
  private MetricsContext createProgramMetrics(Program program, RunId runId,
                                              @Nullable MetricsCollectionService metricsService,
                                              Map<String, String> metricsTags) {

    Map<String, String> tags = Maps.newHashMap(metricsTags);
    tags.put(Constants.Metrics.Tag.NAMESPACE, program.getNamespaceId());
    tags.put(Constants.Metrics.Tag.APP, program.getApplicationId());
    tags.put(ProgramTypeMetricTag.getTagName(program.getType()), program.getName());
    tags.put(Constants.Metrics.Tag.RUN_ID, runId.getId());

    return metricsService == null ? new NoopMetricsContext(tags) : metricsService.getContext(tags);
  }

  /**
   * Returns a list of ID who owns this program context.
   */
  public Iterable<? extends EntityId> getOwners() {
    return owners;
  }

  /**
   * Returns a {@link Metrics} to be used inside user program.
   */
  public Metrics getMetrics() {
    return userMetrics;
  }

  @Override
  public ApplicationSpecification getApplicationSpecification() {
    return program.getApplicationSpecification();
  }

  @Override
  public String getNamespace() {
    return program.getNamespaceId();
  }

  /**
   * Returns the {@link PluginInstantiator} used by this context or {@code null} if there is no plugin support.
   */
  @Nullable
  public PluginInstantiator getPluginInstantiator() {
    return pluginInstantiator;
  }

  @Override
  public String toString() {
    return String.format("namespaceId=%s, applicationId=%s, program=%s, runid=%s",
                         getNamespaceId(), getApplicationId(), getProgramName(), runId);
  }

  public MetricsContext getProgramMetrics() {
    return programMetrics;
  }

  public DynamicDatasetCache getDatasetCache() {
    return datasetCache;
  }

  @Override
  public <T extends Dataset> T getDataset(String name) throws DatasetInstantiationException {
    return getDataset(name, RuntimeArguments.NO_ARGUMENTS);
  }

  @Override
  public <T extends Dataset> T getDataset(String namespace, String name) throws DatasetInstantiationException {
    return getDataset(namespace, name, RuntimeArguments.NO_ARGUMENTS);
  }

  @Override
  public <T extends Dataset> T getDataset(String name, Map<String, String> arguments)
    throws DatasetInstantiationException {
    return getDataset(name, arguments, AccessType.UNKNOWN);
  }

  @Override
  public <T extends Dataset> T getDataset(String namespace, String name, Map<String, String> arguments)
    throws DatasetInstantiationException {
    return getDataset(namespace, name, arguments, AccessType.UNKNOWN);
  }

  protected <T extends Dataset> T getDataset(String namespace, String name, Map<String, String> arguments,
                                             AccessType accessType) throws DatasetInstantiationException {
    if (NamespaceId.SYSTEM.getNamespace().equalsIgnoreCase(namespace)) {
      throw new DatasetInstantiationException(String.format("Dataset %s cannot be instantiated from %s namespace. " +
                                                              "Cannot access %s namespace.",
                                                            name, NamespaceId.SYSTEM, NamespaceId.SYSTEM));
    }
    return datasetCache.getDataset(namespace, name, arguments, accessType);
  }

  protected <T extends Dataset> T getDataset(String name, Map<String, String> arguments, AccessType accessType)
    throws DatasetInstantiationException {
    return datasetCache.getDataset(name, arguments, accessType);
  }

  @Override
  public void releaseDataset(Dataset dataset) {
    datasetCache.releaseDataset(dataset);
  }

  @Override
  public void discardDataset(Dataset dataset) {
    datasetCache.discardDataset(dataset);
  }

  public String getNamespaceId() {
    return program.getNamespaceId();
  }

  public String getApplicationId() {
    return program.getApplicationId();
  }

  public String getProgramName() {
    return program.getName();
  }

  public Program getProgram() {
    return program;
  }

  @Override
  public RunId getRunId() {
    return runId;
  }

  @Override
  public Map<String, String> getRuntimeArguments() {
    return runtimeArguments;
  }

  public long getLogicalStartTime() {
    return logicalStartTime;
  }

  /**
   * Release all resources held by this context, for example, datasets. Subclasses should override this
   * method to release additional resources.
   */
  public void close() {
    datasetCache.close();
  }

  /**
   * Returns the {@link ProgramOptions} for the program execution that this context represents.
   */
  public ProgramOptions getProgramOptions() {
    return programOptions;
  }

  @Override
  public DiscoveryServiceClient getDiscoveryServiceClient() {
    return discoveryServiceClient;
  }

  @Override
  public PluginProperties getPluginProperties(String pluginId) {
    return pluginContext.getPluginProperties(pluginId);
  }

  @Override
  public <T> Class<T> loadPluginClass(String pluginId) {
    return pluginContext.loadPluginClass(pluginId);
  }

  @Override
  public <T> T newPluginInstance(String pluginId) throws InstantiationException {
    return pluginContext.newPluginInstance(pluginId);
  }

  @Override
  public <T> T newPluginInstance(String pluginId, MacroEvaluator evaluator) throws InstantiationException {
    return pluginContext.newPluginInstance(pluginId, evaluator);
  }

  @Override
  public Admin getAdmin() {
    return admin;
  }

  @Override
  public Map<String, String> listSecureData(String namespace) throws Exception {
    return secureStore.listSecureData(namespace);
  }

  @Override
  public SecureStoreData getSecureData(String namespace, String name) throws Exception {
    return secureStore.getSecureData(namespace, name);
  }

  @Override
<<<<<<< HEAD
  public void execute(TxRunnable runnable) throws TransactionFailureException {
    transactional.execute(runnable);
  }

  @Override
  public void execute(int timeoutInSeconds, TxRunnable runnable) throws TransactionFailureException {
    transactional.execute(timeoutInSeconds, runnable);
=======
  public DebugLogger getLogger(String loggerName) {
    return debugLoggerFactory.getLogger(loggerName, previewId);
  }

  @Nullable
  public PreviewId getPreviewId() {
    return previewId;
>>>>>>> 855e3d44
  }
}<|MERGE_RESOLUTION|>--- conflicted
+++ resolved
@@ -49,13 +49,15 @@
 import co.cask.cdap.data2.dataset2.SingleThreadDatasetCache;
 import co.cask.cdap.data2.metadata.lineage.AccessType;
 import co.cask.cdap.data2.transaction.Transactions;
+import co.cask.cdap.internal.app.preview.NoopDebugLoggerFactory;
 import co.cask.cdap.internal.app.program.ProgramTypeMetricTag;
 import co.cask.cdap.internal.app.runtime.plugin.PluginInstantiator;
+import co.cask.cdap.proto.id.ApplicationId;
 import co.cask.cdap.proto.id.EntityId;
 import co.cask.cdap.proto.id.NamespaceId;
-import co.cask.cdap.proto.id.PreviewId;
 import co.cask.cdap.proto.id.ProgramId;
 import com.google.common.collect.Maps;
+import com.google.inject.Inject;
 import org.apache.tephra.TransactionFailureException;
 import org.apache.tephra.TransactionSystemClient;
 import org.apache.twill.api.RunId;
@@ -86,38 +88,31 @@
   private final Admin admin;
   private final long logicalStartTime;
   private final SecureStore secureStore;
-<<<<<<< HEAD
   private final Transactional transactional;
-=======
-  private final PreviewId previewId;
-  private final DebugLoggerFactory debugLoggerFactory;
->>>>>>> 855e3d44
+  @Inject(optional = true) private final DebugLoggerFactory debugLoggerFactory = new NoopDebugLoggerFactory();
   protected final DynamicDatasetCache datasetCache;
 
   /**
    * Constructs a context without plugin support.
+   */
+  protected AbstractContext(Program program, ProgramOptions programOptions,
+                            Set<String> datasets, DatasetFramework dsFramework, TransactionSystemClient txClient,
+                            DiscoveryServiceClient discoveryServiceClient, boolean multiThreaded,
+                            @Nullable MetricsCollectionService metricsService, Map<String, String> metricsTags,
+                            SecureStore secureStore, SecureStoreManager secureStoreManager) {
+    this(program, programOptions, datasets, dsFramework, txClient,
+         discoveryServiceClient, multiThreaded, metricsService, metricsTags, secureStore, secureStoreManager, null);
+  }
+
+  /**
+   * Constructs a context. To have plugin support, the {@code pluginInstantiator} must not be null.
    */
   protected AbstractContext(Program program, ProgramOptions programOptions,
                             Set<String> datasets, DatasetFramework dsFramework, TransactionSystemClient txClient,
                             DiscoveryServiceClient discoveryServiceClient, boolean multiThreaded,
                             @Nullable MetricsCollectionService metricsService, Map<String, String> metricsTags,
                             SecureStore secureStore, SecureStoreManager secureStoreManager,
-                            @Nullable PreviewId previewId, DebugLoggerFactory debugLoggerFactory) {
-    this(program, programOptions, datasets, dsFramework, txClient,
-         discoveryServiceClient, multiThreaded, metricsService, metricsTags, secureStore, secureStoreManager, null,
-         previewId, debugLoggerFactory);
-  }
-
-  /**
-   * Constructs a context. To have plugin support, the {@code pluginInstantiator} must not be null.
-   */
-  protected AbstractContext(Program program, ProgramOptions programOptions,
-                            Set<String> datasets, DatasetFramework dsFramework, TransactionSystemClient txClient,
-                            DiscoveryServiceClient discoveryServiceClient, boolean multiThreaded,
-                            @Nullable MetricsCollectionService metricsService, Map<String, String> metricsTags,
-                            SecureStore secureStore, SecureStoreManager secureStoreManager,
-                            @Nullable PluginInstantiator pluginInstantiator, @Nullable PreviewId previewId,
-                            DebugLoggerFactory debugLoggerFactory) {
+                            @Nullable PluginInstantiator pluginInstantiator) {
     super(program.getId());
 
     this.program = program;
@@ -148,14 +143,9 @@
                                                   program.getApplicationSpecification().getPlugins());
     this.admin = new DefaultAdmin(dsFramework, new NamespaceId(program.getId().getNamespace()), secureStoreManager);
     this.secureStore = secureStore;
-<<<<<<< HEAD
 
     this.transactional = Transactions.createTransactional(getDatasetCache());
 
-=======
-    this.previewId = previewId;
-    this.debugLoggerFactory = debugLoggerFactory;
->>>>>>> 855e3d44
   }
 
   private Iterable<? extends EntityId> createOwners(ProgramId programId) {
@@ -363,7 +353,6 @@
   }
 
   @Override
-<<<<<<< HEAD
   public void execute(TxRunnable runnable) throws TransactionFailureException {
     transactional.execute(runnable);
   }
@@ -371,14 +360,10 @@
   @Override
   public void execute(int timeoutInSeconds, TxRunnable runnable) throws TransactionFailureException {
     transactional.execute(timeoutInSeconds, runnable);
-=======
+  }
+
   public DebugLogger getLogger(String loggerName) {
-    return debugLoggerFactory.getLogger(loggerName, previewId);
-  }
-
-  @Nullable
-  public PreviewId getPreviewId() {
-    return previewId;
->>>>>>> 855e3d44
+    return debugLoggerFactory.getLogger(loggerName,
+                                        new ApplicationId(program.getNamespaceId(), program.getApplicationId()));
   }
 }