/*
 * Copyright © 2014-2016 Cask Data, Inc.
 *
 * Licensed under the Apache License, Version 2.0 (the "License"); you may not
 * use this file except in compliance with the License. You may obtain a copy of
 * the License at
 *
 * http://www.apache.org/licenses/LICENSE-2.0
 *
 * Unless required by applicable law or agreed to in writing, software
 * distributed under the License is distributed on an "AS IS" BASIS, WITHOUT
 * WARRANTIES OR CONDITIONS OF ANY KIND, either express or implied. See the
 * License for the specific language governing permissions and limitations under
 * the License.
 */

package co.cask.cdap.internal.app.runtime.spark;

import co.cask.cdap.api.Admin;
import co.cask.cdap.api.Resources;
import co.cask.cdap.api.ServiceDiscoverer;
import co.cask.cdap.api.app.ApplicationSpecification;
import co.cask.cdap.api.common.RuntimeArguments;
import co.cask.cdap.api.common.Scope;
import co.cask.cdap.api.data.DatasetInstantiationException;
import co.cask.cdap.api.data.stream.StreamBatchReadable;
import co.cask.cdap.api.dataset.Dataset;
import co.cask.cdap.api.metrics.Metrics;
import co.cask.cdap.api.metrics.MetricsCollectionService;
import co.cask.cdap.api.metrics.MetricsContext;
import co.cask.cdap.api.plugin.PluginContext;
import co.cask.cdap.api.spark.Spark;
import co.cask.cdap.api.spark.SparkContext;
import co.cask.cdap.api.spark.SparkProgram;
import co.cask.cdap.api.spark.SparkSpecification;
import co.cask.cdap.api.stream.StreamEventDecoder;
import co.cask.cdap.api.workflow.WorkflowToken;
import co.cask.cdap.app.metrics.ProgramUserMetrics;
import co.cask.cdap.app.metrics.WorkflowMetrics;
<<<<<<< HEAD
=======
import co.cask.cdap.app.program.Program;
>>>>>>> 747d3653
import co.cask.cdap.common.conf.Constants;
import co.cask.cdap.common.logging.LoggingContext;
import co.cask.cdap.data.dataset.SystemDatasetInstantiator;
import co.cask.cdap.data2.dataset2.DatasetFramework;
import co.cask.cdap.internal.app.program.ProgramTypeMetricTag;
import co.cask.cdap.internal.app.runtime.DefaultAdmin;
import co.cask.cdap.internal.app.runtime.ProgramRunners;
import co.cask.cdap.internal.app.runtime.plugin.PluginInstantiator;
import co.cask.cdap.internal.app.runtime.spark.metrics.SparkUserMetrics;
import co.cask.cdap.internal.app.runtime.workflow.WorkflowProgramInfo;
import co.cask.cdap.logging.context.SparkLoggingContext;
import co.cask.cdap.proto.Id;
import co.cask.cdap.proto.ProgramType;
import com.google.common.base.Objects;
import com.google.common.base.Preconditions;
import com.google.common.collect.ImmutableList;
import com.google.common.collect.Maps;
import org.apache.spark.SparkConf;
import org.apache.twill.api.RunId;
import org.apache.twill.discovery.DiscoveryServiceClient;

import java.io.Closeable;
import java.util.Collections;
import java.util.HashMap;
import java.util.List;
import java.util.Map;
import javax.annotation.Nullable;

/**
 * An abstract implementation of {@link SparkContext} for common functionality that spread across
 * execution context for {@link Spark} and {@link SparkProgram}.
 */
public abstract class AbstractSparkContext implements SparkContext, Closeable {

  private final ApplicationSpecification applicationSpecification;
  private final SparkSpecification specification;
  private final Id.Program programId;
  private final RunId runId;
  private final ClassLoader programClassLoader;
  private final long logicalStartTime;
  private final Map<String, String> runtimeArguments;
  private final DiscoveryServiceClient discoveryServiceClient;
<<<<<<< HEAD
  private final MetricsContext programMetricsContext;
  private final MetricsContext workFlowMetricsContext;
=======
  private final MetricsContext metricsContext;
>>>>>>> 747d3653
  private final LoggingContext loggingContext;
  private final PluginInstantiator pluginInstantiator;
  private final Admin admin;
  protected final SystemDatasetInstantiator systemDatasetInstantiator;
  private final WorkflowProgramInfo workflowProgramInfo;
<<<<<<< HEAD
  private final MetricsCollectionService metricsCollectionService;
=======
  private final MetricsContext workFlowMetricsContext;
  private final MetricsCollectionService metricsCollectionService;

>>>>>>> 747d3653

  private Resources executorResources;
  private SparkConf sparkConf;

  protected AbstractSparkContext(ApplicationSpecification applicationSpecification,
                                 SparkSpecification specification, Id.Program programId, RunId runId,
                                 ClassLoader programClassLoader,
                                 Map<String, String> runtimeArguments, DiscoveryServiceClient discoveryServiceClient,
                                 MetricsContext metricsContext, LoggingContext loggingContext,
                                 DatasetFramework dsFramework,
                                 MetricsCollectionService metricsCollectionService,
                                 @Nullable PluginInstantiator pluginInstantiator,
                                 @Nullable WorkflowProgramInfo workflowProgramInfo) {
    this.applicationSpecification = applicationSpecification;
    this.specification = specification;
    this.programId = programId;
    this.runId = runId;
    this.programClassLoader = programClassLoader;
    this.discoveryServiceClient = discoveryServiceClient;
    this.metricsCollectionService = metricsCollectionService;
<<<<<<< HEAD
    this.programMetricsContext = metricsContext;
=======
    this.metricsContext = metricsContext;
>>>>>>> 747d3653
    this.workFlowMetricsContext = getWorkflowMetricsContext(workflowProgramInfo, programId, metricsCollectionService);
    this.loggingContext = loggingContext;
    this.executorResources = Objects.firstNonNull(specification.getExecutorResources(), new Resources());
    this.sparkConf = new SparkConf();
    this.pluginInstantiator = pluginInstantiator;
    this.workflowProgramInfo = workflowProgramInfo;
    this.systemDatasetInstantiator = new SystemDatasetInstantiator(dsFramework, programClassLoader, getOwners());
    this.admin = new DefaultAdmin(dsFramework, programId.getNamespace().toEntityId());


    Map<String, String> runtimeArgs = new HashMap<>(runtimeArguments);
    this.logicalStartTime = ProgramRunners.updateLogicalStartTime(runtimeArgs);
    this.runtimeArguments = Collections.unmodifiableMap(runtimeArgs);
  }

  @Override
  public ApplicationSpecification getApplicationSpecification() {
    return applicationSpecification;
  }

  @Override
  public String getNamespace() {
    return programId.getNamespaceId();
  }

  @Override
  public SparkSpecification getSpecification() {
    return specification;
  }

  @Override
  public long getLogicalStartTime() {
    return logicalStartTime;
  }

  @Override
  public Map<String, String> getRuntimeArguments() {
    return runtimeArguments;
  }

  @Override
  public ServiceDiscoverer getServiceDiscoverer() {
    return new SparkServiceDiscoverer(getProgramId().toEntityId(), discoveryServiceClient);
  }

  @Override
  public Metrics getMetrics() {
<<<<<<< HEAD
    return new SparkUserMetrics(getProgramWorkflowMetrics());
=======
    return new SparkUserMetrics(getUserMetrics());
>>>>>>> 747d3653
  }

  @Override
  public PluginContext getPluginContext() {
    return new SparkPluginContext(pluginInstantiator, programId.toEntityId(), applicationSpecification.getPlugins());
  }

  @Override
  public <T> T readFromDataset(String datasetName, Class<?> kClass, Class<?> vClass) {
    return readFromDataset(datasetName, kClass, vClass, Collections.<String, String>emptyMap());
  }

  @Override
  public <T> void writeToDataset(T rdd, String datasetName, Class<?> kClass, Class<?> vClass) {
    writeToDataset(rdd, datasetName, kClass, vClass, Collections.<String, String>emptyMap());
  }

  @Override
  public <T> T readFromStream(String streamName, Class<?> vClass) {
    return readFromStream(streamName, vClass, 0, System.currentTimeMillis());
  }

  @Override
  public <T> T readFromStream(String streamName, Class<?> vClass, long startTime, long endTime) {
    return readFromStream(streamName, vClass, startTime, endTime, null);
  }

  @Override
  public <T> T readFromStream(String streamName, Class<?> vClass, long startTime, long endTime,
                              @Nullable Class<? extends StreamEventDecoder> decoderType) {

    StreamBatchReadable stream = (decoderType == null)
      ? new StreamBatchReadable(streamName, startTime, endTime)
      : new StreamBatchReadable(streamName, startTime, endTime, decoderType);

    return readFromStream(stream, vClass);
  }

  @Override
  public <T extends Dataset> T getDataset(String name) throws DatasetInstantiationException {
    return getDataset(name, RuntimeArguments.extractScope(Scope.DATASET, name, getRuntimeArguments()));
  }

  @Override
  public void setExecutorResources(Resources resources) {
    Preconditions.checkArgument(resources != null, "Resources must not be null");
    this.executorResources = resources;
  }

  @Nullable
  @Override
  public WorkflowToken getWorkflowToken() {
    return workflowProgramInfo == null ? null : workflowProgramInfo.getWorkflowToken();
  }

  @Override
  public <T> void setSparkConf(T sparkConf) {
    Preconditions.checkArgument(sparkConf instanceof SparkConf, "Invalid config type %s. Only accept %s.",
                                sparkConf.getClass().getName(), SparkConf.class.getName());
    this.sparkConf = (SparkConf) sparkConf;
  }

  @Override
  public String toString() {
    return Objects.toStringHelper(SparkContext.class)
      .add("id", getProgramId())
      .add("runId", getRunId())
      .toString();
  }

  /**
   * Returns the Spark program Id.
   */
  public Id.Program getProgramId() {
    return programId;
  }

  /**
   * Returns the {@link RunId} of the run represented by this context.
   */
  @Override
  public RunId getRunId() {
    return runId;
  }

  /**
   * Returns the {@link ClassLoader} for the Spark program.
   */
  public ClassLoader getProgramClassLoader() {
    return programClassLoader;
  }

  /**
   * Returns the {@link DiscoveryServiceClient} for this context.
   */
  public DiscoveryServiceClient getDiscoveryServiceClient() {
    return discoveryServiceClient;
  }

  /**
   * Returns the underlying {@link Metrics} instance for emitting user metrics. The returned instance is
   * not serializable and shouldn't be exposed to user program directly.
   */
<<<<<<< HEAD
  public Metrics getProgramWorkflowMetrics() {
    if (workFlowMetricsContext != null) {
      return new WorkflowMetrics(programMetricsContext, workFlowMetricsContext);
    } else {
      return new ProgramUserMetrics(programMetricsContext);
=======
  public Metrics getUserMetrics() {
    if (workFlowMetricsContext != null) {
      return new WorkflowMetrics(metricsContext, workFlowMetricsContext);
    } else {
      return new ProgramUserMetrics(metricsContext);
>>>>>>> 747d3653
    }
  }

  /**
   * Returns the {@link MetricsContext} for this context.
   */
  public MetricsContext getProgramMetricsContext() {
    return programMetricsContext;
  }

  /**
   * Returns the {@link PluginInstantiator} for this context.
   */
  @Nullable
  public PluginInstantiator getPluginInstantiator() {
    return pluginInstantiator;
  }

  /**
   * Returns the {@link WorkflowProgramInfo} for this context or null if not running inside workflow.
   */
  @Nullable
  public WorkflowProgramInfo getWorkflowProgramInfo() {
    return workflowProgramInfo;
  }

  /**
   * Returns the {@link LoggingContext} for this context.
   */
  public LoggingContext getLoggingContext() {
    return loggingContext;
  }

  /**
   * Returns the {@link Resources} requirement for the executor.
   */
  public Resources getExecutorResources() {
    return executorResources;
  }

  /**
   * Returns the {@link SparkConf} for the spark program.
   */
  public SparkConf getSparkConf() {
    return sparkConf;
  }

  /**
   * Returns the {@link List} of {@link Id} objects representing dataset owner of this context.
   */
  protected List<? extends Id> getOwners() {
    return ImmutableList.of(getProgramId());
  }

  /**
   * Helper method for creating {@link MetricsContext} from {@link MetricsCollectionService} based on
   * the given program execution context.
   */
  protected static MetricsContext createMetricsContext(MetricsCollectionService service,
                                                       Id.Program programId, RunId runId) {
    Map<String, String> tags = Maps.newHashMap();
    tags.put(Constants.Metrics.Tag.NAMESPACE, programId.getNamespaceId());
    tags.put(Constants.Metrics.Tag.APP, programId.getApplicationId());
    tags.put(ProgramTypeMetricTag.getTagName(ProgramType.SPARK), programId.getId());
    tags.put(Constants.Metrics.Tag.RUN_ID, runId.getId());

    // todo: use proper spark instance id. For now we have to emit smth for test framework's waitFor metric to work
    tags.put(Constants.Metrics.Tag.INSTANCE_ID, "0");

    return service.getContext(tags);
  }

  /**
   * get the metrics collection service
   * @return metrics collection service
   */
  public MetricsCollectionService getMetricsCollectionService() {
    return metricsCollectionService;
  }

  @Nullable
  private MetricsContext getWorkflowMetricsContext(@Nullable WorkflowProgramInfo workflowProgramInfo,
                                                   Id.Program program,
                                                   MetricsCollectionService metricsCollectionService) {
    if (workflowProgramInfo == null) {
      return null;
    }

    Map<String, String> tags = Maps.newHashMap();
    tags.put(Constants.Metrics.Tag.NAMESPACE, program.getNamespaceId());
    tags.put(Constants.Metrics.Tag.APP, program.getApplicationId());
    tags.put(Constants.Metrics.Tag.WORKFLOW, workflowProgramInfo.getName());
    tags.put(Constants.Metrics.Tag.RUN_ID, workflowProgramInfo.getRunId().getId());
<<<<<<< HEAD
    tags.put(Constants.Metrics.Tag.NODE, workflowProgramInfo.getNodeId());
=======
>>>>>>> 747d3653
    return metricsCollectionService.getContext(tags);
  }

  /**
   * Helper method for creating {@link LoggingContext} based on the given program execution context.
   */
  protected static LoggingContext createLoggingContext(Id.Program programId, RunId runId) {
    return new SparkLoggingContext(programId.getNamespaceId(), programId.getApplicationId(),
                                   programId.getId(), runId.getId());
  }

  @Override
  public Admin getAdmin() {
    return admin;
  }

}<|MERGE_RESOLUTION|>--- conflicted
+++ resolved
@@ -37,10 +37,7 @@
 import co.cask.cdap.api.workflow.WorkflowToken;
 import co.cask.cdap.app.metrics.ProgramUserMetrics;
 import co.cask.cdap.app.metrics.WorkflowMetrics;
-<<<<<<< HEAD
-=======
 import co.cask.cdap.app.program.Program;
->>>>>>> 747d3653
 import co.cask.cdap.common.conf.Constants;
 import co.cask.cdap.common.logging.LoggingContext;
 import co.cask.cdap.data.dataset.SystemDatasetInstantiator;
@@ -83,24 +80,15 @@
   private final long logicalStartTime;
   private final Map<String, String> runtimeArguments;
   private final DiscoveryServiceClient discoveryServiceClient;
-<<<<<<< HEAD
   private final MetricsContext programMetricsContext;
   private final MetricsContext workFlowMetricsContext;
-=======
-  private final MetricsContext metricsContext;
->>>>>>> 747d3653
   private final LoggingContext loggingContext;
   private final PluginInstantiator pluginInstantiator;
   private final Admin admin;
   protected final SystemDatasetInstantiator systemDatasetInstantiator;
   private final WorkflowProgramInfo workflowProgramInfo;
-<<<<<<< HEAD
   private final MetricsCollectionService metricsCollectionService;
-=======
-  private final MetricsContext workFlowMetricsContext;
-  private final MetricsCollectionService metricsCollectionService;
-
->>>>>>> 747d3653
+
 
   private Resources executorResources;
   private SparkConf sparkConf;
@@ -121,11 +109,7 @@
     this.programClassLoader = programClassLoader;
     this.discoveryServiceClient = discoveryServiceClient;
     this.metricsCollectionService = metricsCollectionService;
-<<<<<<< HEAD
     this.programMetricsContext = metricsContext;
-=======
-    this.metricsContext = metricsContext;
->>>>>>> 747d3653
     this.workFlowMetricsContext = getWorkflowMetricsContext(workflowProgramInfo, programId, metricsCollectionService);
     this.loggingContext = loggingContext;
     this.executorResources = Objects.firstNonNull(specification.getExecutorResources(), new Resources());
@@ -173,11 +157,7 @@
 
   @Override
   public Metrics getMetrics() {
-<<<<<<< HEAD
     return new SparkUserMetrics(getProgramWorkflowMetrics());
-=======
-    return new SparkUserMetrics(getUserMetrics());
->>>>>>> 747d3653
   }
 
   @Override
@@ -281,19 +261,12 @@
    * Returns the underlying {@link Metrics} instance for emitting user metrics. The returned instance is
    * not serializable and shouldn't be exposed to user program directly.
    */
-<<<<<<< HEAD
+
   public Metrics getProgramWorkflowMetrics() {
     if (workFlowMetricsContext != null) {
       return new WorkflowMetrics(programMetricsContext, workFlowMetricsContext);
     } else {
       return new ProgramUserMetrics(programMetricsContext);
-=======
-  public Metrics getUserMetrics() {
-    if (workFlowMetricsContext != null) {
-      return new WorkflowMetrics(metricsContext, workFlowMetricsContext);
-    } else {
-      return new ProgramUserMetrics(metricsContext);
->>>>>>> 747d3653
     }
   }
 
@@ -387,10 +360,7 @@
     tags.put(Constants.Metrics.Tag.APP, program.getApplicationId());
     tags.put(Constants.Metrics.Tag.WORKFLOW, workflowProgramInfo.getName());
     tags.put(Constants.Metrics.Tag.RUN_ID, workflowProgramInfo.getRunId().getId());
-<<<<<<< HEAD
     tags.put(Constants.Metrics.Tag.NODE, workflowProgramInfo.getNodeId());
-=======
->>>>>>> 747d3653
     return metricsCollectionService.getContext(tags);
   }
 
