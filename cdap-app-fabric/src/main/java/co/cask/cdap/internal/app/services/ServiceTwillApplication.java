/*
 * Copyright © 2014 Cask Data, Inc.
 *
 * Licensed under the Apache License, Version 2.0 (the "License"); you may not
 * use this file except in compliance with the License. You may obtain a copy of
 * the License at
 *
 * http://www.apache.org/licenses/LICENSE-2.0
 *
 * Unless required by applicable law or agreed to in writing, software
 * distributed under the License is distributed on an "AS IS" BASIS, WITHOUT
 * WARRANTIES OR CONDITIONS OF ANY KIND, either express or implied. See the
 * License for the specific language governing permissions and limitations under
 * the License.
 */

package co.cask.cdap.internal.app.services;

<<<<<<< HEAD
import co.cask.cdap.api.service.DefaultServiceWorkerConfigurer;
=======
import co.cask.cdap.api.Resources;
>>>>>>> 0c175300
import co.cask.cdap.api.service.Service;
import co.cask.cdap.api.service.ServiceConfigurer;
import co.cask.cdap.api.service.ServiceWorker;
import co.cask.cdap.api.service.ServiceWorkerSpecification;
import co.cask.cdap.api.service.http.HttpServiceHandler;
import org.apache.twill.api.ResourceSpecification;
import org.apache.twill.api.TwillApplication;
import org.apache.twill.api.TwillRunnable;
import org.apache.twill.api.TwillSpecification;

import java.security.InvalidParameterException;
import java.util.List;
import java.util.Set;

/**
 * TwillApplication to run a {@link Service}.
 */
public class ServiceTwillApplication implements TwillApplication {
  private final Service service;
  private final String appName;

  /**
   * Create a TwillApplication from a {@link Service}.
   * @param service
   */
  public ServiceTwillApplication(Service service, String appName) {
    this.service = service;
    this.appName = appName;
  }

  @Override
  public TwillSpecification configure() {
    ServiceConfigurer configurer = new DefaultServiceConfigurer();
    service.configure(configurer);
    Set<String> datasets = configurer.getDatasets();
    List<? extends HttpServiceHandler> serviceHandlers = configurer.getHandlers();
    if (serviceHandlers.size() == 0) {
      throw new InvalidParameterException("No handlers provided. Add handlers using configurer.");
    }
    TwillSpecification.Builder.RunnableSetter runnableSetter = TwillSpecification.Builder.with()
      .setName(configurer.getName())
      .withRunnable()
      .add(new HttpServiceTwillRunnable(appName, configurer.getName(),
                                        serviceHandlers, datasets))
      .noLocalFiles();
    for (ServiceWorker worker : configurer.getWorkers()) {
      TwillRunnable runnable = new ServiceWorkerTwillRunnable(worker, datasets);
<<<<<<< HEAD
      DefaultServiceWorkerConfigurer workerConfigurer = new DefaultServiceWorkerConfigurer(worker);
      worker.configure(workerConfigurer);
      ServiceWorkerSpecification workerSpecification = workerConfigurer.createServiceWorkerSpec();
      runnableSetter = runnableSetter.add(runnable, workerSpecification.getResourceSpecification()).noLocalFiles();
=======
      Resources resources = worker.configure().getResources();
      runnableSetter = runnableSetter.add(runnable,
                                          ResourceSpecification.Builder.with()
                                            .setVirtualCores(resources.getVirtualCores())
                                            .setMemory(resources.getMemoryMB(), ResourceSpecification.SizeUnit.MEGA)
                                            .build())
                                     .noLocalFiles();
>>>>>>> 0c175300
    }
    return runnableSetter.anyOrder().build();
  }
}<|MERGE_RESOLUTION|>--- conflicted
+++ resolved
@@ -16,11 +16,9 @@
 
 package co.cask.cdap.internal.app.services;
 
-<<<<<<< HEAD
+
+import co.cask.cdap.api.Resources;
 import co.cask.cdap.api.service.DefaultServiceWorkerConfigurer;
-=======
-import co.cask.cdap.api.Resources;
->>>>>>> 0c175300
 import co.cask.cdap.api.service.Service;
 import co.cask.cdap.api.service.ServiceConfigurer;
 import co.cask.cdap.api.service.ServiceWorker;
@@ -68,20 +66,16 @@
       .noLocalFiles();
     for (ServiceWorker worker : configurer.getWorkers()) {
       TwillRunnable runnable = new ServiceWorkerTwillRunnable(worker, datasets);
-<<<<<<< HEAD
       DefaultServiceWorkerConfigurer workerConfigurer = new DefaultServiceWorkerConfigurer(worker);
       worker.configure(workerConfigurer);
       ServiceWorkerSpecification workerSpecification = workerConfigurer.createServiceWorkerSpec();
-      runnableSetter = runnableSetter.add(runnable, workerSpecification.getResourceSpecification()).noLocalFiles();
-=======
-      Resources resources = worker.configure().getResources();
+      Resources resources = workerSpecification.getResources();
       runnableSetter = runnableSetter.add(runnable,
                                           ResourceSpecification.Builder.with()
                                             .setVirtualCores(resources.getVirtualCores())
                                             .setMemory(resources.getMemoryMB(), ResourceSpecification.SizeUnit.MEGA)
                                             .build())
-                                     .noLocalFiles();
->>>>>>> 0c175300
+                                           .noLocalFiles();
     }
     return runnableSetter.anyOrder().build();
   }
