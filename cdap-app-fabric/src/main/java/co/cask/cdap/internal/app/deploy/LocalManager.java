--- conflicted
+++ resolved
@@ -95,13 +95,8 @@
     this.streamConsumerFactory = streamConsumerFactory;
     this.queueAdmin = queueAdmin;
     this.programTerminator = programTerminator;
-<<<<<<< HEAD
     this.datasetFramework = datasetFramework;
-=======
-    this.datasetFramework =
-      new NamespacedDatasetFramework(datasetFramework, new DefaultDatasetNamespace(configuration));
     this.inMemoryDatasetFramework = inMemoryDatasetFramework;
->>>>>>> ed52cbf7
     this.streamAdmin = streamAdmin;
     this.exploreFacade = exploreFacade;
     this.scheduler = scheduler;
