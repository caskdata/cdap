--- conflicted
+++ resolved
@@ -80,9 +80,5 @@
    * @param <T> the type of Spark Context
    * @return the Spark Context
    */
-<<<<<<< HEAD
-  <T> T getBaseSparkContext();
-=======
   <T> T getOriginalSparkContext();
->>>>>>> 1584ef68
 }