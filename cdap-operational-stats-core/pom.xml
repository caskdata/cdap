<?xml version="1.0" encoding="UTF-8"?>
<!--
  Copyright © 2016 Cask Data, Inc.
  
  Licensed under the Apache License, Version 2.0 (the "License"); you may not
  use this file except in compliance with the License. You may obtain a copy of
  the License at
  
  http://www.apache.org/licenses/LICENSE-2.0
  
  Unless required by applicable law or agreed to in writing, software
  distributed under the License is distributed on an "AS IS" BASIS, WITHOUT
  WARRANTIES OR CONDITIONS OF ANY KIND, either express or implied. See the
  License for the specific language governing permissions and limitations under
  the License.
  -->

<project xmlns="http://maven.apache.org/POM/4.0.0"
         xmlns:xsi="http://www.w3.org/2001/XMLSchema-instance"
         xsi:schemaLocation="http://maven.apache.org/POM/4.0.0 http://maven.apache.org/xsd/maven-4.0.0.xsd">
  <parent>
    <artifactId>cdap</artifactId>
    <groupId>io.cdap.cdap</groupId>
<<<<<<< HEAD
    <version>6.1.0-SNAPSHOT</version>
=======
    <version>6.0.0</version>
>>>>>>> 56e284e9
  </parent>
  <modelVersion>4.0.0</modelVersion>

  <artifactId>cdap-operational-stats-core</artifactId>
  <name>CDAP Operational Stats Core</name>

  <dependencies>
    <dependency>
      <groupId>io.cdap.cdap</groupId>
      <artifactId>cdap-app-fabric</artifactId>
      <version>${project.version}</version>
    </dependency>
    <!-- Test Dependencies -->
    <dependency>
      <groupId>io.cdap.cdap</groupId>
      <artifactId>cdap-common</artifactId>
      <version>${project.version}</version>
      <type>test-jar</type>
      <scope>test</scope>
    </dependency>
    <dependency>
      <groupId>io.cdap.cdap</groupId>
      <artifactId>cdap-app-fabric</artifactId>
      <version>${project.version}</version>
      <type>test-jar</type>
      <scope>test</scope>
    </dependency>
    <dependency>
      <groupId>junit</groupId>
      <artifactId>junit</artifactId>
    </dependency>
    <dependency>
      <groupId>org.slf4j</groupId>
      <artifactId>jcl-over-slf4j</artifactId>
      <scope>test</scope>
    </dependency>
    <dependency>
      <groupId>io.cdap.common</groupId>
      <artifactId>common-http</artifactId>
    </dependency>
  </dependencies>

  <profiles>
    <profile>
      <id>dist</id>
      <build>
        <plugins>
          <plugin>
            <groupId>org.apache.maven.plugins</groupId>
            <artifactId>maven-jar-plugin</artifactId>
            <version>2.4</version>
            <executions>
              <execution>
                <id>jar</id>
                <phase>prepare-package</phase>
                <configuration combine.self="override">
                  <outputDirectory>${project.build.directory}</outputDirectory>
                  <finalName>${project.groupId}.${project.build.finalName}</finalName>
                </configuration>
                <goals>
                  <goal>jar</goal>
                </goals>
              </execution>
              <execution>
                <id>jar-sdk</id>
                <phase>prepare-package</phase>
                <configuration combine.self="override">
                  <outputDirectory>${project.build.directory}</outputDirectory>
                  <finalName>${project.groupId}.${project.build.finalName}.sdk</finalName>
                </configuration>
                <goals>
                  <goal>jar</goal>
                </goals>
              </execution>
            </executions>
          </plugin>
        </plugins>
      </build>
    </profile>
  </profiles>

</project><|MERGE_RESOLUTION|>--- conflicted
+++ resolved
@@ -21,11 +21,7 @@
   <parent>
     <artifactId>cdap</artifactId>
     <groupId>io.cdap.cdap</groupId>
-<<<<<<< HEAD
-    <version>6.1.0-SNAPSHOT</version>
-=======
     <version>6.0.0</version>
->>>>>>> 56e284e9
   </parent>
   <modelVersion>4.0.0</modelVersion>
 
