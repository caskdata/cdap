--- conflicted
+++ resolved
@@ -195,7 +195,7 @@
       <h1>{{model.name}} <span>App</span></h1>
     </div>
 
-    <div id="info">  
+    <div id="info">
       <div class="info-box" style="float: right; border: 0;padding: 0px 14px 0px 0px;">
         <div id="action-buttons" class="btn-group pull-right">
             <button class="btn dropdown-toggle" data-toggle="dropdown">
@@ -571,7 +571,6 @@
             </li>
           </ul>
 
-<<<<<<< HEAD
           <button class="btn start-stop" {{bindAttr disabled="model.startStopDisabled"}} style="width:64px;" {{action "exec" on="click"}}><span {{bindAttr class="model.actionIcon"}}></span><span>{{model.defaultAction}}</span></button>
           <button class="btn btn-icon" style="border-right:0;" {{bindAttr disabled="model.startStopDisabled"}} {{action "config"}}><span class="btn-config"></span></button>
         </div>
@@ -581,19 +580,6 @@
       <div class="info-box sparkline-box app-processed">{{view C.Embed.Chart metrics="/reactor/apps/{parent}/flows/{id}/process.events.processed" title="Processed"}}</div>
       <div class="info-box sparkline-box app-busyness">{{view C.Embed.Chart metrics="/reactor/apps/{parent}/flows/{id}/process.busyness" title="Busyness" unit="percent"}}</div>
 
-=======
-          <button class="btn stop" {{bindAttr disabled="model.stopDisabled"}} style="width:64px;" {{action "stop" model.app model.meta.name }}><span class="btn-stop"></span><span>Stop</span></button>
-
-          <button class="btn start" {{bindAttr disabled="model.startDisabled"}} style="border-right:0;width:64px;" {{action "start" model.app model.meta.name}}><span {{bindAttr class="model.actionIcon"}}></span><span>Start</span></button>
-
-          <button class="btn btn-icon" {{bindAttr disabled="model.startDisabled"}} {{action "config"}}><span class="btn-config"></span></button>
-
-        </div>
-        <div class="flow-state"><strong>{{model.currentState}}</strong></div>
-      </div>
-      <div class="info-box sparkline-box app-processed">{{view C.Embed.Chart metrics="/reactor/apps/{parent}/flows/{id}/process.events.processed" title="Processed"}}</div>
-      <div class="info-box sparkline-box app-busyness">{{view C.Embed.Chart metrics="/reactor/apps/{parent}/flows/{id}/process.busyness" title="Busyness" unit="percent"}}</div>
->>>>>>> 02831c6b
     </div>
 
     <div id="panels">
