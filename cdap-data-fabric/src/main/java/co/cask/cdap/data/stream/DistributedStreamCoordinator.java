--- conflicted
+++ resolved
@@ -33,8 +33,8 @@
 import com.google.common.base.Functions;
 import com.google.common.base.Preconditions;
 import com.google.common.base.Throwables;
-import com.google.common.collect.Collections2;
 import com.google.common.collect.ImmutableSet;
+import com.google.common.collect.Iterables;
 import com.google.common.util.concurrent.Futures;
 import com.google.common.util.concurrent.ListenableFuture;
 import com.google.common.util.concurrent.Uninterruptibles;
@@ -205,17 +205,6 @@
 
     @Override
     public void onChange(Collection<PartitionReplica> partitionReplicas) {
-<<<<<<< HEAD
-      Collection<String> streamNames = Collections2.transform(
-        partitionReplicas,
-        new Function<PartitionReplica, String>() {
-          @Nullable
-          @Override
-          public String apply(@Nullable PartitionReplica input) {
-            return input != null ? input.getName() : null;
-          }
-        });
-=======
       Set<String> streamNames =
         ImmutableSet.copyOf(Iterables.transform(
           partitionReplicas,
@@ -226,7 +215,6 @@
               return input != null ? input.getName() : null;
             }
           }));
->>>>>>> 4d1e3b7e
       invokeLeaderListeners(ImmutableSet.copyOf(streamNames));
     }
 
