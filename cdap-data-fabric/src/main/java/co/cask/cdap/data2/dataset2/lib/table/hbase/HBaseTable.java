/*
 * Copyright © 2014-2015 Cask Data, Inc.
 *
 * Licensed under the Apache License, Version 2.0 (the "License"); you may not
 * use this file except in compliance with the License. You may obtain a copy of
 * the License at
 *
 * http://www.apache.org/licenses/LICENSE-2.0
 *
 * Unless required by applicable law or agreed to in writing, software
 * distributed under the License is distributed on an "AS IS" BASIS, WITHOUT
 * WARRANTIES OR CONDITIONS OF ANY KIND, either express or implied. See the
 * License for the specific language governing permissions and limitations under
 * the License.
 */

package co.cask.cdap.data2.dataset2.lib.table.hbase;

import co.cask.cdap.api.common.Bytes;
import co.cask.cdap.api.dataset.DataSetException;
import co.cask.cdap.api.dataset.DatasetContext;
import co.cask.cdap.api.dataset.table.ConflictDetection;
import co.cask.cdap.api.dataset.table.Row;
import co.cask.cdap.api.dataset.table.Scanner;
import co.cask.cdap.common.conf.CConfiguration;
import co.cask.cdap.common.conf.Constants;
import co.cask.cdap.data2.dataset2.lib.table.BufferingTable;
import co.cask.cdap.data2.dataset2.lib.table.IncrementValue;
import co.cask.cdap.data2.dataset2.lib.table.PutValue;
import co.cask.cdap.data2.dataset2.lib.table.Update;
<<<<<<< HEAD
import co.cask.cdap.data2.dataset2.lib.table.inmemory.PrefixedNamespaces;
=======
import co.cask.cdap.data2.util.TableId;
>>>>>>> 2dfade67
import co.cask.cdap.data2.util.hbase.HBaseTableUtil;
import co.cask.tephra.Transaction;
import co.cask.tephra.TransactionCodec;
import com.google.common.base.Function;
import com.google.common.base.Objects;
import com.google.common.base.Throwables;
import com.google.common.collect.ImmutableMap;
import com.google.common.collect.Lists;
import com.google.common.collect.Maps;
import org.apache.hadoop.conf.Configuration;
import org.apache.hadoop.hbase.client.Delete;
import org.apache.hadoop.hbase.client.Get;
import org.apache.hadoop.hbase.client.HTable;
import org.apache.hadoop.hbase.client.Put;
import org.apache.hadoop.hbase.client.Result;
import org.apache.hadoop.hbase.client.ResultScanner;
import org.apache.hadoop.hbase.client.Scan;
import org.slf4j.Logger;
import org.slf4j.LoggerFactory;

import java.io.IOException;
import java.util.Arrays;
import java.util.List;
import java.util.Map;
import java.util.NavigableMap;
import javax.annotation.Nullable;

/**
 * Dataset client for HBase tables.
 */
// todo: do periodic flush when certain threshold is reached
// todo: extract separate "no delete inside tx" table?
// todo: consider writing & reading using HTable to do in multi-threaded way
public class HBaseTable extends BufferingTable {
  private static final Logger LOG = LoggerFactory.getLogger(HBaseTable.class);

  public static final String DELTA_WRITE = "d";
  private final HTable hTable;
  private final String tableName;

  private Transaction tx;

  private final TransactionCodec txCodec;
  // name length + name of the table: handy to have one cached
  private final byte[] nameAsTxChangePrefix;

<<<<<<< HEAD
  public HBaseTable(DatasetContext datasetContext, String name, ConflictDetection level, CConfiguration cConf,
                    Configuration hConf, boolean enableReadlessIncrements) throws IOException {
    super(PrefixedNamespaces.namespace(cConf, datasetContext.getNamespaceId(), name), level, enableReadlessIncrements);
    HBaseTableUtil tableUtil = new HBaseTableUtilFactory().get();
    TableId tableId = TableId.from(cConf.get(Constants.Dataset.TABLE_PREFIX), datasetContext.getNamespaceId(), name);
    HTable hTable = tableUtil.getHTable(hConf, tableId);
=======
  public HBaseTable(String tableName, ConflictDetection level, Configuration hConf,
                    HBaseTableUtil tableUtil, boolean enableReadlessIncrements) throws IOException {
    super(tableName, level, enableReadlessIncrements);
    this.tableName = tableName;
    TableId tableId = TableId.from(tableName);
    HTable hTable = tableUtil.createHTable(hConf, tableId);
>>>>>>> 2dfade67
    // todo: make configurable
    hTable.setWriteBufferSize(HBaseTableUtil.DEFAULT_WRITE_BUFFER_SIZE);
    hTable.setAutoFlush(false);
    this.hTable = hTable;
    this.txCodec = new TransactionCodec();
    this.hTableName = this.hTable.getTableDescriptor().getNameAsString();
    // Overriding the hbase tx change prefix so it resembles the hbase table name more closely, since the HBase
    // table name is not the same as the dataset name anymore
    this.nameAsTxChangePrefix = Bytes.add(new byte[]{(byte) this.hTableName.length()}, Bytes.toBytes(this.hTableName));
  }

  @Override
  public String toString() {
    return Objects.toStringHelper(this)
                  .add("hTable", hTable)
                  .add("tableName", tableName)
                  .toString();
  }

  @Override
  public void startTx(Transaction tx) {
    super.startTx(tx);
    this.tx = tx;
  }

  @Override
  public List<Row> get(List<co.cask.cdap.api.dataset.table.Get> gets) {
    List<Get> hbaseGets = Lists.transform(gets, new Function<co.cask.cdap.api.dataset.table.Get, Get>() {
      @Nullable
      @Override
      public Get apply(@Nullable co.cask.cdap.api.dataset.table.Get get) {
        List<byte[]> cols = get.getColumns();
        return createGet(get.getRow(), cols == null ? null : cols.toArray(new byte[cols.size()][]));
      }
    });
    try {
      Result[] results = hTable.get(hbaseGets);
      List<Row> rows = Lists.transform(Arrays.asList(results), new Function<Result, Row>() {
        @Nullable
        @Override
        public Row apply(@Nullable Result result) {
          Map<byte[], byte[]> familyMap = result.getFamilyMap(HBaseTableAdmin.DATA_COLUMN_FAMILY);
          return new co.cask.cdap.api.dataset.table.Result(result.getRow(),
              familyMap != null ? familyMap : ImmutableMap.<byte[], byte[]>of());
        }
      });
      return rows;
    } catch (IOException ioe) {
      throw new DataSetException("Multi-get failed on table " + tableName, ioe);
    }
  }

  @Override
  public byte[] getNameAsTxChangePrefix() {
    return nameAsTxChangePrefix;
  }

  @Override
  protected void persist(NavigableMap<byte[], NavigableMap<byte[], Update>> buff) throws Exception {
    List<Put> puts = Lists.newArrayList();
    for (Map.Entry<byte[], NavigableMap<byte[], Update>> row : buff.entrySet()) {
      Put put = new Put(row.getKey());
      Put incrementPut = null;
      for (Map.Entry<byte[], Update> column : row.getValue().entrySet()) {
        // we want support tx and non-tx modes
        if (tx != null) {
          // TODO: hijacking timestamp... bad
          Update val = column.getValue();
          if (val instanceof IncrementValue) {
            incrementPut = getIncrementalPut(incrementPut, row.getKey());
            incrementPut.add(HBaseTableAdmin.DATA_COLUMN_FAMILY, column.getKey(), tx.getWritePointer(),
                             Bytes.toBytes(((IncrementValue) val).getValue()));
          } else if (val instanceof PutValue) {
            put.add(HBaseTableAdmin.DATA_COLUMN_FAMILY, column.getKey(), tx.getWritePointer(),
                    wrapDeleteIfNeeded(((PutValue) val).getValue()));
          }
        } else {
          Update val = column.getValue();
          if (val instanceof IncrementValue) {
            incrementPut = getIncrementalPut(incrementPut, row.getKey());
            incrementPut.add(HBaseTableAdmin.DATA_COLUMN_FAMILY, column.getKey(),
                             Bytes.toBytes(((IncrementValue) val).getValue()));
          } else if (val instanceof PutValue) {
            put.add(HBaseTableAdmin.DATA_COLUMN_FAMILY, column.getKey(), ((PutValue) val).getValue());
          }
        }
      }
      if (incrementPut != null) {
        puts.add(incrementPut);
      }
      if (!put.isEmpty()) {
        puts.add(put);
      }
    }
    if (!puts.isEmpty()) {
      hTable.put(puts);
      hTable.flushCommits();
    } else {
      LOG.info("No writes to persist!");
    }
  }

  private Put getIncrementalPut(Put existing, byte[] row) {
    if (existing != null) {
      return existing;
    }
    Put put = new Put(row);
    put.setAttribute(DELTA_WRITE, Bytes.toBytes(true));
    return put;
  }

  @Override
  protected void undo(NavigableMap<byte[], NavigableMap<byte[], Update>> persisted) throws Exception {
    // NOTE: we use Delete with the write pointer as the specific version to delete.
    List<Delete> deletes = Lists.newArrayList();
    for (Map.Entry<byte[], NavigableMap<byte[], Update>> row : persisted.entrySet()) {
      Delete delete = new Delete(row.getKey());
      for (Map.Entry<byte[], Update> column : row.getValue().entrySet()) {
        // we want support tx and non-tx modes
        if (tx != null) {
          // TODO: hijacking timestamp... bad
          delete.deleteColumn(HBaseTableAdmin.DATA_COLUMN_FAMILY, column.getKey(), tx.getWritePointer());
        } else {
          delete.deleteColumns(HBaseTableAdmin.DATA_COLUMN_FAMILY, column.getKey());
        }
      }
      deletes.add(delete);
    }
    hTable.delete(deletes);
    hTable.flushCommits();
  }

  @Override
  protected NavigableMap<byte[], byte[]> getPersisted(byte[] row, byte[] startColumn, byte[] stopColumn, int limit)
    throws Exception {

    // todo: this is very inefficient: column range + limit should be pushed down via server-side filters
    return getRange(getInternal(row, null), startColumn, stopColumn, limit);
  }

  @Override
  protected NavigableMap<byte[], byte[]> getPersisted(byte[] row, @Nullable byte[][] columns) throws Exception {
    return getInternal(row, columns);
  }

  @Override
  protected Scanner scanPersisted(byte[] startRow, byte[] stopRow) throws Exception {
    Scan scan = new Scan();
    scan.addFamily(HBaseTableAdmin.DATA_COLUMN_FAMILY);
    // todo: should be configurable
    // NOTE: by default we assume scanner is used in mapreduce job, hence no cache blocks
    scan.setCacheBlocks(false);
    scan.setCaching(1000);

    if (startRow != null) {
      scan.setStartRow(startRow);
    }
    if (stopRow != null) {
      scan.setStopRow(stopRow);
    }

    txCodec.addToOperation(scan, tx);

    ResultScanner resultScanner = hTable.getScanner(scan);
    return new HBaseScanner(resultScanner);
  }

  private Get createGet(byte[] row, @Nullable byte[][] columns) {
    Get get = new Get(row);
    get.addFamily(HBaseTableAdmin.DATA_COLUMN_FAMILY);
    if (columns != null && columns.length > 0) {
      for (byte[] column : columns) {
        get.addColumn(HBaseTableAdmin.DATA_COLUMN_FAMILY, column);
      }
    } else {
      get.addFamily(HBaseTableAdmin.DATA_COLUMN_FAMILY);
    }

    try {
      // no tx logic needed
      if (tx == null) {
        get.setMaxVersions(1);
      } else {
        txCodec.addToOperation(get, tx);
      }
    } catch (IOException ioe) {
      throw Throwables.propagate(ioe);
    }
    return get;
  }

  private NavigableMap<byte[], byte[]> getInternal(byte[] row, @Nullable byte[][] columns) throws IOException {
    Get get = createGet(row, columns);

    // no tx logic needed
    if (tx == null) {
      get.setMaxVersions(1);
      Result result = hTable.get(get);
      return result.isEmpty() ? EMPTY_ROW_MAP : result.getFamilyMap(HBaseTableAdmin.DATA_COLUMN_FAMILY);
    }

    txCodec.addToOperation(get, tx);

    Result result = hTable.get(get);
    return getRowMap(result);
  }

  static NavigableMap<byte[], byte[]> getRowMap(Result result) {
    if (result.isEmpty()) {
      return EMPTY_ROW_MAP;
    }

    // note: server-side filters all everything apart latest visible for us, so we can flatten it here
    NavigableMap<byte[], NavigableMap<Long, byte[]>> versioned =
      result.getMap().get(HBaseTableAdmin.DATA_COLUMN_FAMILY);

    NavigableMap<byte[], byte[]> rowMap = Maps.newTreeMap(Bytes.BYTES_COMPARATOR);
    for (Map.Entry<byte[], NavigableMap<Long, byte[]>> column : versioned.entrySet()) {
      rowMap.put(column.getKey(), column.getValue().firstEntry().getValue());
    }

    return unwrapDeletes(rowMap);
  }
}<|MERGE_RESOLUTION|>--- conflicted
+++ resolved
@@ -23,16 +23,12 @@
 import co.cask.cdap.api.dataset.table.Row;
 import co.cask.cdap.api.dataset.table.Scanner;
 import co.cask.cdap.common.conf.CConfiguration;
-import co.cask.cdap.common.conf.Constants;
 import co.cask.cdap.data2.dataset2.lib.table.BufferingTable;
 import co.cask.cdap.data2.dataset2.lib.table.IncrementValue;
 import co.cask.cdap.data2.dataset2.lib.table.PutValue;
 import co.cask.cdap.data2.dataset2.lib.table.Update;
-<<<<<<< HEAD
 import co.cask.cdap.data2.dataset2.lib.table.inmemory.PrefixedNamespaces;
-=======
 import co.cask.cdap.data2.util.TableId;
->>>>>>> 2dfade67
 import co.cask.cdap.data2.util.hbase.HBaseTableUtil;
 import co.cask.tephra.Transaction;
 import co.cask.tephra.TransactionCodec;
@@ -71,7 +67,7 @@
 
   public static final String DELTA_WRITE = "d";
   private final HTable hTable;
-  private final String tableName;
+  private final String hTableName;
 
   private Transaction tx;
 
@@ -79,21 +75,12 @@
   // name length + name of the table: handy to have one cached
   private final byte[] nameAsTxChangePrefix;
 
-<<<<<<< HEAD
-  public HBaseTable(DatasetContext datasetContext, String name, ConflictDetection level, CConfiguration cConf,
-                    Configuration hConf, boolean enableReadlessIncrements) throws IOException {
+  public HBaseTable(DatasetContext datasetContext, String name, ConflictDetection level,
+                    CConfiguration cConf, Configuration hConf, HBaseTableUtil tableUtil,
+                    boolean enableReadlessIncrements) throws IOException {
     super(PrefixedNamespaces.namespace(cConf, datasetContext.getNamespaceId(), name), level, enableReadlessIncrements);
-    HBaseTableUtil tableUtil = new HBaseTableUtilFactory().get();
-    TableId tableId = TableId.from(cConf.get(Constants.Dataset.TABLE_PREFIX), datasetContext.getNamespaceId(), name);
-    HTable hTable = tableUtil.getHTable(hConf, tableId);
-=======
-  public HBaseTable(String tableName, ConflictDetection level, Configuration hConf,
-                    HBaseTableUtil tableUtil, boolean enableReadlessIncrements) throws IOException {
-    super(tableName, level, enableReadlessIncrements);
-    this.tableName = tableName;
-    TableId tableId = TableId.from(tableName);
+    TableId tableId = TableId.from(datasetContext.getNamespaceId(), name);
     HTable hTable = tableUtil.createHTable(hConf, tableId);
->>>>>>> 2dfade67
     // todo: make configurable
     hTable.setWriteBufferSize(HBaseTableUtil.DEFAULT_WRITE_BUFFER_SIZE);
     hTable.setAutoFlush(false);
@@ -109,8 +96,8 @@
   public String toString() {
     return Objects.toStringHelper(this)
                   .add("hTable", hTable)
-                  .add("tableName", tableName)
-                  .toString();
+                  .add("hTableName", hTableName)
+                  .add("nameAsTxChangePrefix", nameAsTxChangePrefix).toString();
   }
 
   @Override
@@ -142,7 +129,7 @@
       });
       return rows;
     } catch (IOException ioe) {
-      throw new DataSetException("Multi-get failed on table " + tableName, ioe);
+      throw new DataSetException("Multi-get failed on table " + hTableName, ioe);
     }
   }
 
