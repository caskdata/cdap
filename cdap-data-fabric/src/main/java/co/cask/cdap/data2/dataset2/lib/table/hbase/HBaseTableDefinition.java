--- conflicted
+++ resolved
@@ -66,20 +66,13 @@
     // NOTE: ttl property is applied on server-side in CPs
     // check if read-less increment operations are supported
     boolean supportsIncrements = HBaseTableAdmin.supportsReadlessIncrements(spec);
-<<<<<<< HEAD
-    return new HBaseTable(datasetContext, spec.getName(), conflictDetection, conf, hConf, supportsIncrements);
-=======
-    return new HBaseTable(spec.getName(), conflictDetection, hConf, hBaseTableUtil, supportsIncrements);
->>>>>>> 2dfade67
+    return new HBaseTable(datasetContext, spec.getName(), conflictDetection, cConf, hConf,
+                          hBaseTableUtil, supportsIncrements);
   }
 
   @Override
   public HBaseTableAdmin getAdmin(DatasetContext datasetContext, DatasetSpecification spec,
                                   ClassLoader classLoader) throws IOException {
-<<<<<<< HEAD
-    return new HBaseTableAdmin(datasetContext, spec, hConf, hBaseTableUtil, conf, locationFactory);
-=======
-    return new HBaseTableAdmin(spec, hConf, hBaseTableUtil, cConf, locationFactory);
->>>>>>> 2dfade67
+    return new HBaseTableAdmin(datasetContext, spec, hConf, hBaseTableUtil, cConf, locationFactory);
   }
 }