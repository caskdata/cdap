<?xml version="1.0" encoding="UTF-8"?>
<!--
  Copyright © 2014 Cask Data, Inc.

  Licensed under the Apache License, Version 2.0 (the "License"); you may not
  use this file except in compliance with the License. You may obtain a copy of
  the License at

  http://www.apache.org/licenses/LICENSE-2.0

  Unless required by applicable law or agreed to in writing, software
  distributed under the License is distributed on an "AS IS" BASIS, WITHOUT
  WARRANTIES OR CONDITIONS OF ANY KIND, either express or implied. See the
  License for the specific language governing permissions and limitations under
  the License.
  -->
<project xmlns="http://maven.apache.org/POM/4.0.0" xmlns:xsi="http://www.w3.org/2001/XMLSchema-instance"
         xsi:schemaLocation="http://maven.apache.org/POM/4.0.0 http://maven.apache.org/xsd/maven-4.0.0.xsd">
  <modelVersion>4.0.0</modelVersion>

  <groupId>${groupId}</groupId>
  <artifactId>${artifactId}</artifactId>
  <version>${version}</version>
  <packaging>jar</packaging>

  <name>CDAP Spark Scala App Project</name>

  <properties>
    <app.main.class>${package}.SparkKMeansApp</app.main.class>
    <project.build.sourceEncoding>UTF-8</project.build.sourceEncoding>

<<<<<<< HEAD
    <cdap.version>3.2.0-SNAPSHOT</cdap.version>
    <spark.core.version>1.1.0</spark.core.version>
=======
    <cdap.version>3.1.0-SNAPSHOT</cdap.version>
    <spark.core.version>1.3.1</spark.core.version>
>>>>>>> f288c30c
    <slf4j.version>1.7.5</slf4j.version>
    <guava.version>13.0.1</guava.version>
    <gson.version>2.2.4</gson.version>
  </properties>

  <repositories>
    <repository>
      <id>nexus</id>
      <url>https://repository.continuuity.com/content/groups/public</url>
    </repository>
    <repository>
      <id>continuuity-releases</id>
      <url>https://repository.continuuity.com/content/repositories/releases/</url>
    </repository>
    <repository>
      <id>continuuity-thirdparty-public</id>
      <url>https://repository.continuuity.com/content/repositories/thirdparty/</url>
    </repository>
    <repository>
      <id>apache.snapshots</id>
      <url>https://repository.apache.org/content/repositories/snapshots</url>
    </repository>
    <repository>
      <id>scala-tools.org</id>
      <name>Scala-tools Maven2 Repository</name>
      <url>http://scala-tools.org/repo-releases</url>
    </repository>
  </repositories>

  <pluginRepositories>
    <pluginRepository>
      <id>scala-tools.org</id>
      <name>Scala-tools Maven2 Repository</name>
      <url>http://scala-tools.org/repo-releases</url>
    </pluginRepository>
  </pluginRepositories>

  <dependencies>
    <dependency>
      <groupId>co.cask.cdap</groupId>
      <artifactId>cdap-api</artifactId>
      <version>${cdap.version}</version>
      <scope>provided</scope>
    </dependency>
    <dependency>
      <groupId>co.cask.cdap</groupId>
      <artifactId>cdap-unit-test</artifactId>
      <version>${cdap.version}</version>
      <scope>test</scope>
    </dependency>
    <dependency>
      <groupId>org.apache.spark</groupId>
      <artifactId>spark-core_2.10</artifactId>
      <version>${spark.core.version}</version>
      <scope>provided</scope>
      <exclusions>
        <exclusion>
          <groupId>org.slf4j</groupId>
          <artifactId>slf4j-log4j12</artifactId>
        </exclusion>
      </exclusions>
    </dependency>
    <dependency>
      <groupId>org.slf4j</groupId>
      <artifactId>slf4j-api</artifactId>
      <version>${slf4j.version}</version>
      <scope>provided</scope>
    </dependency>
    <dependency>
      <groupId>org.scalanlp</groupId>
      <artifactId>breeze_2.10</artifactId>
      <version>0.9</version>
    </dependency>
    <dependency>
      <groupId>org.scala-lang</groupId>
      <artifactId>scala-library</artifactId>
      <version>2.10.3</version>
      <scope>provided</scope>
    </dependency>
  </dependencies>

  <build>
    <pluginManagement>
      <plugins>
        <plugin>
          <groupId>org.scala-tools</groupId>
          <artifactId>maven-scala-plugin</artifactId>
          <version>2.15.2</version>
        </plugin>
        <plugin>
          <groupId>org.apache.maven.plugins</groupId>
          <artifactId>maven-compiler-plugin</artifactId>
          <version>3.1</version>
          <configuration>
            <source>1.7</source>
            <target>1.7</target>
          </configuration>
        </plugin>
        <plugin>
          <groupId>org.apache.felix</groupId>
          <artifactId>maven-bundle-plugin</artifactId>
          <version>2.3.7</version>
          <extensions>true</extensions>
          <configuration>
            <archive>
              <manifest>
                <mainClass>${app.main.class}</mainClass>
              </manifest>
            </archive>
            <instructions>
              <Embed-Dependency>*;inline=false;scope=compile</Embed-Dependency>
              <Embed-Transitive>true</Embed-Transitive>
              <Embed-Directory>lib</Embed-Directory>
            </instructions>
          </configuration>
          <executions>
            <execution>
              <phase>package</phase>
              <goals>
                <goal>bundle</goal>
              </goals>
            </execution>
          </executions>
        </plugin>
      </plugins>
    </pluginManagement>

    <plugins>
      <plugin>
        <groupId>org.scala-tools</groupId>
        <artifactId>maven-scala-plugin</artifactId>
        <executions>
          <execution>
            <id>scala-compile-first</id>
            <phase>process-resources</phase>
            <goals>
              <goal>add-source</goal>
              <goal>compile</goal>
            </goals>
          </execution>
          <execution>
            <id>scala-test-compile</id>
            <phase>process-test-resources</phase>
            <goals>
              <goal>testCompile</goal>
            </goals>
          </execution>
        </executions>
      </plugin>
      <plugin>
        <groupId>org.apache.maven.plugins</groupId>
        <artifactId>maven-surefire-plugin</artifactId>
        <version>2.14.1</version>
      </plugin>
      <plugin>
        <groupId>org.apache.felix</groupId>
        <artifactId>maven-bundle-plugin</artifactId>
        <version>2.3.7</version>
      </plugin>
    </plugins>
  </build>
</project>
<|MERGE_RESOLUTION|>--- conflicted
+++ resolved
@@ -1,200 +1,195 @@
-<?xml version="1.0" encoding="UTF-8"?>
-<!--
-  Copyright © 2014 Cask Data, Inc.
-
-  Licensed under the Apache License, Version 2.0 (the "License"); you may not
-  use this file except in compliance with the License. You may obtain a copy of
-  the License at
-
-  http://www.apache.org/licenses/LICENSE-2.0
-
-  Unless required by applicable law or agreed to in writing, software
-  distributed under the License is distributed on an "AS IS" BASIS, WITHOUT
-  WARRANTIES OR CONDITIONS OF ANY KIND, either express or implied. See the
-  License for the specific language governing permissions and limitations under
-  the License.
-  -->
-<project xmlns="http://maven.apache.org/POM/4.0.0" xmlns:xsi="http://www.w3.org/2001/XMLSchema-instance"
-         xsi:schemaLocation="http://maven.apache.org/POM/4.0.0 http://maven.apache.org/xsd/maven-4.0.0.xsd">
-  <modelVersion>4.0.0</modelVersion>
-
-  <groupId>${groupId}</groupId>
-  <artifactId>${artifactId}</artifactId>
-  <version>${version}</version>
-  <packaging>jar</packaging>
-
-  <name>CDAP Spark Scala App Project</name>
-
-  <properties>
-    <app.main.class>${package}.SparkKMeansApp</app.main.class>
-    <project.build.sourceEncoding>UTF-8</project.build.sourceEncoding>
-
-<<<<<<< HEAD
-    <cdap.version>3.2.0-SNAPSHOT</cdap.version>
-    <spark.core.version>1.1.0</spark.core.version>
-=======
-    <cdap.version>3.1.0-SNAPSHOT</cdap.version>
-    <spark.core.version>1.3.1</spark.core.version>
->>>>>>> f288c30c
-    <slf4j.version>1.7.5</slf4j.version>
-    <guava.version>13.0.1</guava.version>
-    <gson.version>2.2.4</gson.version>
-  </properties>
-
-  <repositories>
-    <repository>
-      <id>nexus</id>
-      <url>https://repository.continuuity.com/content/groups/public</url>
-    </repository>
-    <repository>
-      <id>continuuity-releases</id>
-      <url>https://repository.continuuity.com/content/repositories/releases/</url>
-    </repository>
-    <repository>
-      <id>continuuity-thirdparty-public</id>
-      <url>https://repository.continuuity.com/content/repositories/thirdparty/</url>
-    </repository>
-    <repository>
-      <id>apache.snapshots</id>
-      <url>https://repository.apache.org/content/repositories/snapshots</url>
-    </repository>
-    <repository>
-      <id>scala-tools.org</id>
-      <name>Scala-tools Maven2 Repository</name>
-      <url>http://scala-tools.org/repo-releases</url>
-    </repository>
-  </repositories>
-
-  <pluginRepositories>
-    <pluginRepository>
-      <id>scala-tools.org</id>
-      <name>Scala-tools Maven2 Repository</name>
-      <url>http://scala-tools.org/repo-releases</url>
-    </pluginRepository>
-  </pluginRepositories>
-
-  <dependencies>
-    <dependency>
-      <groupId>co.cask.cdap</groupId>
-      <artifactId>cdap-api</artifactId>
-      <version>${cdap.version}</version>
-      <scope>provided</scope>
-    </dependency>
-    <dependency>
-      <groupId>co.cask.cdap</groupId>
-      <artifactId>cdap-unit-test</artifactId>
-      <version>${cdap.version}</version>
-      <scope>test</scope>
-    </dependency>
-    <dependency>
-      <groupId>org.apache.spark</groupId>
-      <artifactId>spark-core_2.10</artifactId>
-      <version>${spark.core.version}</version>
-      <scope>provided</scope>
-      <exclusions>
-        <exclusion>
-          <groupId>org.slf4j</groupId>
-          <artifactId>slf4j-log4j12</artifactId>
-        </exclusion>
-      </exclusions>
-    </dependency>
-    <dependency>
-      <groupId>org.slf4j</groupId>
-      <artifactId>slf4j-api</artifactId>
-      <version>${slf4j.version}</version>
-      <scope>provided</scope>
-    </dependency>
-    <dependency>
-      <groupId>org.scalanlp</groupId>
-      <artifactId>breeze_2.10</artifactId>
-      <version>0.9</version>
-    </dependency>
-    <dependency>
-      <groupId>org.scala-lang</groupId>
-      <artifactId>scala-library</artifactId>
-      <version>2.10.3</version>
-      <scope>provided</scope>
-    </dependency>
-  </dependencies>
-
-  <build>
-    <pluginManagement>
-      <plugins>
-        <plugin>
-          <groupId>org.scala-tools</groupId>
-          <artifactId>maven-scala-plugin</artifactId>
-          <version>2.15.2</version>
-        </plugin>
-        <plugin>
-          <groupId>org.apache.maven.plugins</groupId>
-          <artifactId>maven-compiler-plugin</artifactId>
-          <version>3.1</version>
-          <configuration>
-            <source>1.7</source>
-            <target>1.7</target>
-          </configuration>
-        </plugin>
-        <plugin>
-          <groupId>org.apache.felix</groupId>
-          <artifactId>maven-bundle-plugin</artifactId>
-          <version>2.3.7</version>
-          <extensions>true</extensions>
-          <configuration>
-            <archive>
-              <manifest>
-                <mainClass>${app.main.class}</mainClass>
-              </manifest>
-            </archive>
-            <instructions>
-              <Embed-Dependency>*;inline=false;scope=compile</Embed-Dependency>
-              <Embed-Transitive>true</Embed-Transitive>
-              <Embed-Directory>lib</Embed-Directory>
-            </instructions>
-          </configuration>
-          <executions>
-            <execution>
-              <phase>package</phase>
-              <goals>
-                <goal>bundle</goal>
-              </goals>
-            </execution>
-          </executions>
-        </plugin>
-      </plugins>
-    </pluginManagement>
-
-    <plugins>
-      <plugin>
-        <groupId>org.scala-tools</groupId>
-        <artifactId>maven-scala-plugin</artifactId>
-        <executions>
-          <execution>
-            <id>scala-compile-first</id>
-            <phase>process-resources</phase>
-            <goals>
-              <goal>add-source</goal>
-              <goal>compile</goal>
-            </goals>
-          </execution>
-          <execution>
-            <id>scala-test-compile</id>
-            <phase>process-test-resources</phase>
-            <goals>
-              <goal>testCompile</goal>
-            </goals>
-          </execution>
-        </executions>
-      </plugin>
-      <plugin>
-        <groupId>org.apache.maven.plugins</groupId>
-        <artifactId>maven-surefire-plugin</artifactId>
-        <version>2.14.1</version>
-      </plugin>
-      <plugin>
-        <groupId>org.apache.felix</groupId>
-        <artifactId>maven-bundle-plugin</artifactId>
-        <version>2.3.7</version>
-      </plugin>
-    </plugins>
-  </build>
-</project>
+<?xml version="1.0" encoding="UTF-8"?>
+<!--
+  Copyright © 2014 Cask Data, Inc.
+
+  Licensed under the Apache License, Version 2.0 (the "License"); you may not
+  use this file except in compliance with the License. You may obtain a copy of
+  the License at
+
+  http://www.apache.org/licenses/LICENSE-2.0
+
+  Unless required by applicable law or agreed to in writing, software
+  distributed under the License is distributed on an "AS IS" BASIS, WITHOUT
+  WARRANTIES OR CONDITIONS OF ANY KIND, either express or implied. See the
+  License for the specific language governing permissions and limitations under
+  the License.
+  -->
+<project xmlns="http://maven.apache.org/POM/4.0.0" xmlns:xsi="http://www.w3.org/2001/XMLSchema-instance"
+         xsi:schemaLocation="http://maven.apache.org/POM/4.0.0 http://maven.apache.org/xsd/maven-4.0.0.xsd">
+  <modelVersion>4.0.0</modelVersion>
+
+  <groupId>${groupId}</groupId>
+  <artifactId>${artifactId}</artifactId>
+  <version>${version}</version>
+  <packaging>jar</packaging>
+
+  <name>CDAP Spark Scala App Project</name>
+
+  <properties>
+    <app.main.class>${package}.SparkKMeansApp</app.main.class>
+    <project.build.sourceEncoding>UTF-8</project.build.sourceEncoding>
+
+    <cdap.version>3.2.0-SNAPSHOT</cdap.version>
+    <spark.core.version>1.3.1</spark.core.version>
+    <slf4j.version>1.7.5</slf4j.version>
+    <guava.version>13.0.1</guava.version>
+    <gson.version>2.2.4</gson.version>
+  </properties>
+
+  <repositories>
+    <repository>
+      <id>nexus</id>
+      <url>https://repository.continuuity.com/content/groups/public</url>
+    </repository>
+    <repository>
+      <id>continuuity-releases</id>
+      <url>https://repository.continuuity.com/content/repositories/releases/</url>
+    </repository>
+    <repository>
+      <id>continuuity-thirdparty-public</id>
+      <url>https://repository.continuuity.com/content/repositories/thirdparty/</url>
+    </repository>
+    <repository>
+      <id>apache.snapshots</id>
+      <url>https://repository.apache.org/content/repositories/snapshots</url>
+    </repository>
+    <repository>
+      <id>scala-tools.org</id>
+      <name>Scala-tools Maven2 Repository</name>
+      <url>http://scala-tools.org/repo-releases</url>
+    </repository>
+  </repositories>
+
+  <pluginRepositories>
+    <pluginRepository>
+      <id>scala-tools.org</id>
+      <name>Scala-tools Maven2 Repository</name>
+      <url>http://scala-tools.org/repo-releases</url>
+    </pluginRepository>
+  </pluginRepositories>
+
+  <dependencies>
+    <dependency>
+      <groupId>co.cask.cdap</groupId>
+      <artifactId>cdap-api</artifactId>
+      <version>${cdap.version}</version>
+      <scope>provided</scope>
+    </dependency>
+    <dependency>
+      <groupId>co.cask.cdap</groupId>
+      <artifactId>cdap-unit-test</artifactId>
+      <version>${cdap.version}</version>
+      <scope>test</scope>
+    </dependency>
+    <dependency>
+      <groupId>org.apache.spark</groupId>
+      <artifactId>spark-core_2.10</artifactId>
+      <version>${spark.core.version}</version>
+      <scope>provided</scope>
+      <exclusions>
+        <exclusion>
+          <groupId>org.slf4j</groupId>
+          <artifactId>slf4j-log4j12</artifactId>
+        </exclusion>
+      </exclusions>
+    </dependency>
+    <dependency>
+      <groupId>org.slf4j</groupId>
+      <artifactId>slf4j-api</artifactId>
+      <version>${slf4j.version}</version>
+      <scope>provided</scope>
+    </dependency>
+    <dependency>
+      <groupId>org.scalanlp</groupId>
+      <artifactId>breeze_2.10</artifactId>
+      <version>0.9</version>
+    </dependency>
+    <dependency>
+      <groupId>org.scala-lang</groupId>
+      <artifactId>scala-library</artifactId>
+      <version>2.10.3</version>
+      <scope>provided</scope>
+    </dependency>
+  </dependencies>
+
+  <build>
+    <pluginManagement>
+      <plugins>
+        <plugin>
+          <groupId>org.scala-tools</groupId>
+          <artifactId>maven-scala-plugin</artifactId>
+          <version>2.15.2</version>
+        </plugin>
+        <plugin>
+          <groupId>org.apache.maven.plugins</groupId>
+          <artifactId>maven-compiler-plugin</artifactId>
+          <version>3.1</version>
+          <configuration>
+            <source>1.7</source>
+            <target>1.7</target>
+          </configuration>
+        </plugin>
+        <plugin>
+          <groupId>org.apache.felix</groupId>
+          <artifactId>maven-bundle-plugin</artifactId>
+          <version>2.3.7</version>
+          <extensions>true</extensions>
+          <configuration>
+            <archive>
+              <manifest>
+                <mainClass>${app.main.class}</mainClass>
+              </manifest>
+            </archive>
+            <instructions>
+              <Embed-Dependency>*;inline=false;scope=compile</Embed-Dependency>
+              <Embed-Transitive>true</Embed-Transitive>
+              <Embed-Directory>lib</Embed-Directory>
+            </instructions>
+          </configuration>
+          <executions>
+            <execution>
+              <phase>package</phase>
+              <goals>
+                <goal>bundle</goal>
+              </goals>
+            </execution>
+          </executions>
+        </plugin>
+      </plugins>
+    </pluginManagement>
+
+    <plugins>
+      <plugin>
+        <groupId>org.scala-tools</groupId>
+        <artifactId>maven-scala-plugin</artifactId>
+        <executions>
+          <execution>
+            <id>scala-compile-first</id>
+            <phase>process-resources</phase>
+            <goals>
+              <goal>add-source</goal>
+              <goal>compile</goal>
+            </goals>
+          </execution>
+          <execution>
+            <id>scala-test-compile</id>
+            <phase>process-test-resources</phase>
+            <goals>
+              <goal>testCompile</goal>
+            </goals>
+          </execution>
+        </executions>
+      </plugin>
+      <plugin>
+        <groupId>org.apache.maven.plugins</groupId>
+        <artifactId>maven-surefire-plugin</artifactId>
+        <version>2.14.1</version>
+      </plugin>
+      <plugin>
+        <groupId>org.apache.felix</groupId>
+        <artifactId>maven-bundle-plugin</artifactId>
+        <version>2.3.7</version>
+      </plugin>
+    </plugins>
+  </build>
+</project>