--- conflicted
+++ resolved
@@ -11,27 +11,13 @@
   compile elastic([group: 'com.continuuity', name: 'passport', version: "${version}", changing: true], "passport")
   compile elastic([group: 'com.continuuity', name: 'data-fabric', version: "${version}", changing: true], "data-fabric")
   compile elastic([group: 'com.continuuity', name: 'data-fabric', classifier: 'api', version: "${version}", changing: true], "data-fabric")
-<<<<<<< HEAD
-//  compile elastic([group: 'com.continuuity', name: 'flow', version: "${version}", changing: true], "flow")
-//  compile elastic([group: 'com.continuuity', name: 'flow', classifier: 'api', version: "${version}", changing: true], "flow")
-=======
->>>>>>> 704c2411
 
   compile elastic([group: 'com.continuuity', name: 'app-fabric', classifier: 'api', version: "${version}", changing: true], "app-fabric")
   compile elastic([group: 'com.continuuity', name: 'app-fabric',  version: "${version}", changing: true], "app-fabric")
   compile elastic([group: 'com.continuuity', name: 'app-fabric', classifier: 'thrift', version: "${version}", changing: true], "app-fabric")
 
-<<<<<<< HEAD
-
-
-
-    clover elastic([group: 'com.continuuity', name: 'app-fabric', classifier: 'api', version: "${version}", changing: true], "app-fabric")
-  clover elastic([group: 'com.continuuity', name: 'data-fabric', classifier: 'api', version: "${version}", changing: true], "data-fabric")
-//  clover elastic([group: 'com.continuuity', name: 'flow', classifier: 'api', version: "${version}", changing: true], "flow")
-=======
   clover elastic([group: 'com.continuuity', name: 'app-fabric', classifier: 'api', version: "${version}", changing: true], "app-fabric")
   clover elastic([group: 'com.continuuity', name: 'data-fabric', classifier: 'api', version: "${version}", changing: true], "data-fabric")
->>>>>>> 704c2411
 
   compile libraries.slf4j_api
   compile libraries.logback_core
