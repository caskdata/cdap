/*
 * Copyright 2014 Cask Data, Inc.
 *
 * Licensed under the Apache License, Version 2.0 (the "License"); you may not
 * use this file except in compliance with the License. You may obtain a copy of
 * the License at
 *
 * http://www.apache.org/licenses/LICENSE-2.0
 *
 * Unless required by applicable law or agreed to in writing, software
 * distributed under the License is distributed on an "AS IS" BASIS, WITHOUT
 * WARRANTIES OR CONDITIONS OF ANY KIND, either express or implied. See the
 * License for the specific language governing permissions and limitations under
 * the License.
 */

package co.cask.cdap.data2.datafabric.dataset.service;

import co.cask.cdap.common.conf.CConfiguration;
import co.cask.cdap.common.conf.Constants;
import co.cask.cdap.common.hooks.MetricsReporterHook;
import co.cask.cdap.common.http.NettyHttpServiceBuilder;
import co.cask.cdap.common.metrics.MetricsCollectionService;
import co.cask.cdap.data2.datafabric.dataset.instance.DatasetInstanceManager;
import co.cask.cdap.data2.datafabric.dataset.service.executor.DatasetOpExecutor;
import co.cask.cdap.data2.datafabric.dataset.service.mds.MDSDatasetsRegistry;
import co.cask.cdap.data2.datafabric.dataset.type.DatasetTypeManager;
import co.cask.cdap.data2.metrics.DatasetMetricsReporter;
import co.cask.cdap.explore.client.DatasetExploreFacade;
import co.cask.http.NettyHttpService;
import com.google.common.base.Objects;
import com.google.common.collect.ImmutableList;
import com.google.common.collect.Iterables;
import com.google.common.util.concurrent.AbstractExecutionThreadService;
import com.google.common.util.concurrent.MoreExecutors;
import com.google.common.util.concurrent.SettableFuture;
import com.google.inject.Inject;
import org.apache.twill.common.Cancellable;
import org.apache.twill.discovery.Discoverable;
import org.apache.twill.discovery.DiscoveryService;
import org.apache.twill.discovery.DiscoveryServiceClient;
import org.apache.twill.discovery.ServiceDiscovered;
import org.apache.twill.filesystem.LocationFactory;
import org.slf4j.Logger;
import org.slf4j.LoggerFactory;

import java.net.InetSocketAddress;
import java.util.Set;
import java.util.concurrent.ExecutionException;
import java.util.concurrent.TimeUnit;
import java.util.concurrent.TimeoutException;

/**
 * DatasetService implemented using the common http netty framework.
 */
public class DatasetService extends AbstractExecutionThreadService {
  private static final Logger LOG = LoggerFactory.getLogger(DatasetService.class);

  private final NettyHttpService httpService;
  private final DiscoveryService discoveryService;
  private final DiscoveryServiceClient discoveryServiceClient;
  private final DatasetOpExecutor opExecutorClient;
  private final Set<DatasetMetricsReporter> metricReporters;
  private Cancellable cancelDiscovery;

  private final DatasetTypeManager typeManager;
  private final MDSDatasetsRegistry mdsDatasets;

  private Cancellable opExecutorServiceWatch;
  private SettableFuture<ServiceDiscovered> opExecutorDiscovered;
  private volatile boolean stopping = false;

  @Inject
  public DatasetService(CConfiguration cConf,
                        LocationFactory locationFactory,
                        DiscoveryService discoveryService,
                        DiscoveryServiceClient discoveryServiceClient,
                        DatasetTypeManager typeManager,
                        DatasetInstanceManager instanceManager,
                        MetricsCollectionService metricsCollectionService,
                        DatasetOpExecutor opExecutorClient,
                        MDSDatasetsRegistry mdsDatasets,
<<<<<<< HEAD
                        NettyHttpServiceBuilder nettyHttpServiceBuilder,
                        DatasetExploreFacade datasetExploreFacade) throws Exception {
=======
                        DatasetExploreFacade datasetExploreFacade,
                        Set<DatasetMetricsReporter> metricReporters) throws Exception {
>>>>>>> a9c18e05

    NettyHttpService.Builder builder = nettyHttpServiceBuilder.get();

    this.typeManager = typeManager;

    builder.addHttpHandlers(ImmutableList.of(new DatasetTypeHandler(typeManager, locationFactory, cConf),
                                             new DatasetInstanceHandler(typeManager, instanceManager, opExecutorClient,
                                                                        datasetExploreFacade, cConf)));

    builder.setHandlerHooks(ImmutableList.of(new MetricsReporterHook(metricsCollectionService,
                                                                     Constants.Service.DATASET_MANAGER)));

    builder.setHost(cConf.get(Constants.Dataset.Manager.ADDRESS));

    builder.setConnectionBacklog(cConf.getInt(Constants.Dataset.Manager.BACKLOG_CONNECTIONS,
                                              Constants.Dataset.Manager.DEFAULT_BACKLOG));
    builder.setExecThreadPoolSize(cConf.getInt(Constants.Dataset.Manager.EXEC_THREADS,
                                               Constants.Dataset.Manager.DEFAULT_EXEC_THREADS));
    builder.setBossThreadPoolSize(cConf.getInt(Constants.Dataset.Manager.BOSS_THREADS,
                                               Constants.Dataset.Manager.DEFAULT_BOSS_THREADS));
    builder.setWorkerThreadPoolSize(cConf.getInt(Constants.Dataset.Manager.WORKER_THREADS,
                                                 Constants.Dataset.Manager.DEFAULT_WORKER_THREADS));

    this.httpService = builder.build();
    this.discoveryService = discoveryService;
    this.discoveryServiceClient = discoveryServiceClient;
    this.opExecutorClient = opExecutorClient;
    this.mdsDatasets = mdsDatasets;
    this.metricReporters = metricReporters;
  }

  @Override
  protected void startUp() throws Exception {
    LOG.info("Starting DatasetService...");

    mdsDatasets.startAndWait();
    typeManager.startAndWait();
    opExecutorClient.startAndWait();
    httpService.startAndWait();

    // setting watch for ops executor service that we need to be running to operate correctly
    ServiceDiscovered discover = discoveryServiceClient.discover(Constants.Service.DATASET_EXECUTOR);
    opExecutorDiscovered = SettableFuture.create();
    opExecutorServiceWatch = discover.watchChanges(
      new ServiceDiscovered.ChangeListener() {
        @Override
        public void onChange(ServiceDiscovered serviceDiscovered) {
          if (!Iterables.isEmpty(serviceDiscovered)) {
            LOG.info("Discovered {} service", Constants.Service.DATASET_EXECUTOR);
            opExecutorDiscovered.set(serviceDiscovered);
          }
        }
      }, MoreExecutors.sameThreadExecutor());

    for (DatasetMetricsReporter metricsReporter : metricReporters) {
      metricsReporter.start();
    }
  }

  @Override
  protected String getServiceName() {
    return "DatasetService";
  }

  @Override
  protected void run() throws Exception {
    waitForOpExecutorToStart();

    LOG.info("Announcing DatasetService for discovery...");
    // Register the service
    cancelDiscovery = discoveryService.register(new Discoverable() {
      @Override
      public String getName() {
        return Constants.Service.DATASET_MANAGER;
      }

      @Override
      public InetSocketAddress getSocketAddress() {
        return httpService.getBindAddress();
      }
    });

    LOG.info("DatasetService started successfully on {}", httpService.getBindAddress());
    while (isRunning()) {
      try {
        TimeUnit.SECONDS.sleep(1);
      } catch (InterruptedException e) {
        // It's triggered by stop
        Thread.currentThread().interrupt();
        break;
      }
    }
  }

  private void waitForOpExecutorToStart() throws Exception {
    LOG.info("Waiting for {} service to be discoverable", Constants.Service.DATASET_EXECUTOR);
    while (!stopping) {
      try {
        opExecutorDiscovered.get(1, TimeUnit.SECONDS);
        opExecutorServiceWatch.cancel();
        break;
      } catch (TimeoutException e) {
        // re-try
      } catch (InterruptedException e) {
        LOG.warn("Got interrupted while waiting for service {}", Constants.Service.DATASET_EXECUTOR);
        Thread.currentThread().interrupt();
        opExecutorServiceWatch.cancel();
        break;
      } catch (ExecutionException e) {
        LOG.error("Error during discovering service {}, DatasetService start failed",
                  Constants.Service.DATASET_EXECUTOR);
        opExecutorServiceWatch.cancel();
        throw e;
      }
    }
  }

  @Override
  protected void triggerShutdown() {
    stopping = true;
    super.triggerShutdown();
  }

  @Override
  protected void shutDown() throws Exception {
    LOG.info("Stopping DatasetService...");

    for (DatasetMetricsReporter metricsReporter : metricReporters) {
      metricsReporter.stop();
    }

    if (opExecutorServiceWatch != null) {
      opExecutorServiceWatch.cancel();
    }
    
    mdsDatasets.shutDown();

    typeManager.stopAndWait();

    if (cancelDiscovery != null) {
      cancelDiscovery.cancel();
    }

    // Wait for a few seconds for requests to stop
    try {
      TimeUnit.SECONDS.sleep(3);
    } catch (InterruptedException e) {
      LOG.error("Interrupted while waiting...", e);
    }

    httpService.stopAndWait();
    opExecutorClient.stopAndWait();
  }

  @Override
  public String toString() {
    return Objects.toStringHelper(this)
      .add("bindAddress", httpService.getBindAddress())
      .toString();
  }
}<|MERGE_RESOLUTION|>--- conflicted
+++ resolved
@@ -80,13 +80,9 @@
                         MetricsCollectionService metricsCollectionService,
                         DatasetOpExecutor opExecutorClient,
                         MDSDatasetsRegistry mdsDatasets,
-<<<<<<< HEAD
                         NettyHttpServiceBuilder nettyHttpServiceBuilder,
-                        DatasetExploreFacade datasetExploreFacade) throws Exception {
-=======
                         DatasetExploreFacade datasetExploreFacade,
                         Set<DatasetMetricsReporter> metricReporters) throws Exception {
->>>>>>> a9c18e05
 
     NettyHttpService.Builder builder = nettyHttpServiceBuilder.get();
 
