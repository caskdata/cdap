--- conflicted
+++ resolved
@@ -54,11 +54,8 @@
     Transaction tx = new Transaction(readPointer, nextWritePointer, getExcludedListAsArray(excludedList));
     excludedList.add(nextWritePointer);
     // it is important to keep it sorted, as client logic may depend on that
-<<<<<<< HEAD
     // Using Collections.sort is somewhat inefficient as it convert the elements into Object[] and put it back.
     // todo: optimize the data structure.
-=======
->>>>>>> 8576550e
     Collections.sort(excludedList);
     nextWritePointer++;
     return tx;
