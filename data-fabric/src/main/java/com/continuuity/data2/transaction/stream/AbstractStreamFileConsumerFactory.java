/*
 * Copyright 2014 Continuuity,Inc. All Rights Reserved.
 */
package com.continuuity.data2.transaction.stream;

import com.continuuity.common.queue.QueueName;
import com.continuuity.data.DataSetAccessor;
import com.continuuity.data.file.FileReader;
import com.continuuity.data.file.ReadFilter;
import com.continuuity.data.file.filter.TTLReadFilter;
import com.continuuity.data.stream.MultiLiveStreamFileReader;
import com.continuuity.data.stream.StreamEventOffset;
import com.continuuity.data.stream.StreamFileOffset;
import com.continuuity.data.stream.StreamUtils;
import com.continuuity.data2.queue.ConsumerConfig;
import com.continuuity.data2.queue.QueueClientFactory;
import com.continuuity.data2.transaction.queue.QueueConstants;
import com.google.common.annotations.VisibleForTesting;
import com.google.common.base.Preconditions;
import com.google.common.base.Predicate;
import com.google.common.base.Throwables;
import com.google.common.collect.Iterables;
import com.google.common.collect.Lists;
import com.sun.istack.Nullable;
import org.apache.twill.filesystem.Location;
import org.slf4j.Logger;
import org.slf4j.LoggerFactory;
import scala.tools.nsc.typechecker.Analyzer;

import java.io.IOException;
import java.util.Collection;
import java.util.List;

/**
 * Abstract base class for implementing {@link StreamConsumerFactory} using
 * {@link MultiLiveStreamFileReader}.
 */
public abstract class AbstractStreamFileConsumerFactory implements StreamConsumerFactory {

  private static final Logger LOG = LoggerFactory.getLogger(AbstractStreamFileConsumerFactory.class);

  private final StreamAdmin streamAdmin;
  private final StreamConsumerStateStoreFactory stateStoreFactory;
  private final String tablePrefix;

  // This is just for compatibility upgrade from pre 2.2.0 to 2.2.0.
  // TODO: Remove usage of this when no longer needed
  private final QueueClientFactory queueClientFactory;
  private final StreamAdmin oldStreamAdmin;

  protected AbstractStreamFileConsumerFactory(DataSetAccessor dataSetAccessor, StreamAdmin streamAdmin,
                                              StreamConsumerStateStoreFactory stateStoreFactory,
                                              QueueClientFactory queueClientFactory, StreamAdmin oldStreamAdmin) {
    this.streamAdmin = streamAdmin;
    this.stateStoreFactory = stateStoreFactory;
    this.tablePrefix = dataSetAccessor.namespace(QueueConstants.STREAM_TABLE_PREFIX, DataSetAccessor.Namespace.SYSTEM);
    this.queueClientFactory = queueClientFactory;
    this.oldStreamAdmin = oldStreamAdmin;
  }

  /**
   * Creates a {@link StreamConsumer}.
   *
   * @param tableName name of the table for storing process states
   * @param streamConfig configuration of the stream to consume from
   * @param consumerConfig configuration of the consumer
   * @param stateStore The {@link StreamConsumerStateStore} for recording consumer state
   * @param reader The {@link FileReader} to read stream events from
   * @return A new instance of {@link StreamConsumer}
   */
  protected abstract StreamConsumer create(
    String tableName, StreamConfig streamConfig, ConsumerConfig consumerConfig,
    StreamConsumerStateStore stateStore, StreamConsumerState beginConsumerState,
    FileReader<StreamEventOffset, Iterable<StreamFileOffset>> reader,
    @Nullable ReadFilter extraFilter) throws IOException;

  /**
   * Gathers stream file offsets.
   *
   * @param partitionLocation Location of the partition directory
   * @param fileOffsets for collecting stream file offsets
   * @param generation the stream generation
   */
  protected abstract void getFileOffsets(Location partitionLocation,
                                         Collection<? super StreamFileOffset> fileOffsets,
                                         int generation) throws IOException;

  @Override
  public final StreamConsumer create(QueueName streamName, String namespace,
                                     ConsumerConfig consumerConfig) throws IOException {

    StreamConfig streamConfig = StreamUtils.ensureExists(streamAdmin, streamName.getSimpleName());

    String tableName = getTableName(streamName, namespace);
    StreamConsumerStateStore stateStore = stateStoreFactory.create(streamConfig);
    StreamConsumerState consumerState = stateStore.get(consumerConfig.getGroupId(), consumerConfig.getInstanceId());

    StreamConsumer newConsumer = create(tableName, streamConfig, consumerConfig,
                                        stateStore, consumerState, createReader(streamConfig, consumerState),
                                        new TTLReadFilter(streamConfig.getTTL()));

    try {
      // The old stream admin uses full URI of queue name as the name for checking existence
      if (!oldStreamAdmin.exists(streamName.toURI().toString())) {
        return newConsumer;
      }

      // For old stream consumer, the group size doesn't matter in queue based stream.
      StreamConsumer oldConsumer = new QueueToStreamConsumer(streamName, consumerConfig,
                                                             queueClientFactory.createConsumer(streamName,
                                                                                               consumerConfig, -1)
      );
      return new CombineStreamConsumer(oldConsumer, newConsumer);
    } catch (Exception e) {
      Throwables.propagateIfPossible(e, IOException.class);
      throw new IOException(e);
    }
  }

  private String getTableName(QueueName streamName, String namespace) {
    return String.format("%s.%s.%s", tablePrefix, streamName.getSimpleName(), namespace);
  }

  private MultiLiveStreamFileReader createReader(StreamConfig streamConfig,
                                                 StreamConsumerState consumerState) throws IOException {
    Location streamLocation = streamConfig.getLocation();
    Preconditions.checkNotNull(streamLocation, "Stream location is null for %s", streamConfig.getName());

<<<<<<< HEAD
    // TODO: consider TTL here
=======
    // Look for the latest stream generation
    final int generation = StreamUtils.getGeneration(streamConfig);
    streamLocation = StreamUtils.createGenerationLocation(streamLocation, generation);
>>>>>>> ee4f7815

    if (!Iterables.isEmpty(consumerState.getState())) {
      // See if the offset has the same generation. If not, don't use the old states.
      boolean useStoredStates = Iterables.all(consumerState.getState(), new Predicate<StreamFileOffset>() {
        @Override
        public boolean apply(StreamFileOffset input) {
          return generation == input.getGeneration();
        }
      });

      if (useStoredStates) {
        LOG.info("Create file reader with consumer state: {}", consumerState);
        // Has existing offsets, just resume from there.
        MultiLiveStreamFileReader reader = new MultiLiveStreamFileReader(streamConfig, consumerState.getState());
        reader.initialize();
        return reader;
      }
    }

    // TODO: Support starting from some time rather then from beginning.
    // Otherwise, search for files with the smallest partition start time
    // If no partition exists for the stream, start with one partition earlier than current time to make sure
    // no event will be lost if events start flowing in about the same time.
    long currentTime = System.currentTimeMillis();
    long startTime = StreamUtils.getPartitionStartTime(currentTime - streamConfig.getPartitionDuration(),
                                                       streamConfig.getPartitionDuration());
    long earliestNonExpiredTime = StreamUtils.getPartitionStartTime(currentTime - streamConfig.getTTL(),
                                                                    streamConfig.getPartitionDuration());

    for (Location partitionLocation : streamLocation.list()) {
      if (!partitionLocation.isDirectory()) {
        // Partition should be a directory
        continue;
      }

      long partitionStartTime = StreamUtils.getPartitionStartTime(partitionLocation.getName());
      boolean isPartitionExpired = partitionStartTime < earliestNonExpiredTime;
      if (!isPartitionExpired && partitionStartTime < startTime) {
        startTime = partitionStartTime;
      }
    }

    // Create file offsets
    // TODO: Be able to support dynamic name of stream writer instances.
    // Maybe it's done through MultiLiveStreamHandler to alter list of file offsets dynamically
    Location partitionLocation = StreamUtils.createPartitionLocation(streamLocation,
                                                                     startTime, streamConfig.getPartitionDuration());
    List<StreamFileOffset> fileOffsets = Lists.newArrayList();
    getFileOffsets(partitionLocation, fileOffsets, generation);

    LOG.info("Empty consumer state. Create file reader with file offsets: groupId={}, instanceId={} states={}",
             consumerState.getGroupId(), consumerState.getInstanceId(), fileOffsets);

    MultiLiveStreamFileReader reader = new MultiLiveStreamFileReader(streamConfig, fileOffsets);
    reader.initialize();
    return reader;
  }
}<|MERGE_RESOLUTION|>--- conflicted
+++ resolved
@@ -126,13 +126,9 @@
     Location streamLocation = streamConfig.getLocation();
     Preconditions.checkNotNull(streamLocation, "Stream location is null for %s", streamConfig.getName());
 
-<<<<<<< HEAD
-    // TODO: consider TTL here
-=======
     // Look for the latest stream generation
     final int generation = StreamUtils.getGeneration(streamConfig);
     streamLocation = StreamUtils.createGenerationLocation(streamLocation, generation);
->>>>>>> ee4f7815
 
     if (!Iterables.isEmpty(consumerState.getState())) {
       // See if the offset has the same generation. If not, don't use the old states.
