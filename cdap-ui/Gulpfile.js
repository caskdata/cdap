var gulp = require('gulp'),
    plug = require('gulp-load-plugins')(),
    pkg = require('./package.json'),
    del = require('del'),
    mainBowerFiles = require('main-bower-files'),
    merge = require('merge-stream');

/*
  library CSS
 */
gulp.task('css:lib', ['fonts'], function() {

  return gulp.src([
      './app/styles/bootstrap.less',
      './bower_components/angular/angular-csp.css',
      './bower_components/angular-loading-bar/build/loading-bar.min.css',
      './bower_components/angular-motion/dist/angular-motion.min.css',
      './bower_components/font-awesome/css/font-awesome.min.css',
      './bower_components/epoch/epoch.min.css',
      './bower_components/ng-sortable/dist/ng-sortable.min.css'
    ].concat(mainBowerFiles({
      filter: /cask\-angular\-[^\/]+\/.*\.(css|less)$/
    })))
    .pipe(plug.if('*.less', plug.less()))
    .pipe(plug.concat('lib.css'))
    .pipe(gulp.dest('./dist/assets/bundle'));
});


/*
  fonts
 */
gulp.task('fonts', function() {
  return gulp.src([
      // './bower_components/bootstrap/dist/fonts/*',
      './app/styles/fonts/*',
      './bower_components/font-awesome/fonts/*'
    ])
    .pipe(gulp.dest('./dist/assets/fonts'));
});


/*
  application CSS
 */
gulp.task('css:app', function() {
  return gulp.src([
      './app/styles/common.less',
      './app/styles/themes/*.less',
      './app/directives/**/*.{less,css}',
      './app/features/**/*.{less,css}'
    ])
    .pipe(plug.if('*.less', plug.less()))
    .pipe(plug.concat('app.css'))
    .pipe(plug.autoprefixer(["> 1%"], {cascade:true}))
    .pipe(gulp.dest('./dist/assets/bundle'));
});



/*
  library javascript
 */
gulp.task('js:lib', function() {
  return gulp.src([
      './bower_components/angular/angular.js',

      './bower_components/angular-sanitize/angular-sanitize.js',
      './bower_components/angular-animate/angular-animate.js',
      // './bower_components/angular-resource/angular-resource.js',

      './bower_components/angular-ui-router/release/angular-ui-router.js',

      './bower_components/angular-strap/dist/modules/dimensions.js',
      './bower_components/angular-strap/dist/modules/button.js',
      './bower_components/angular-strap/dist/modules/tab.js',
      './bower_components/angular-strap/dist/modules/tab.tpl.js',
      './bower_components/angular-strap/dist/modules/tooltip.js',
      './bower_components/angular-strap/dist/modules/tooltip.tpl.js',
      './bower_components/angular-strap/dist/modules/dropdown.js',
      './bower_components/angular-strap/dist/modules/dropdown.tpl.js',
      './bower_components/angular-strap/dist/modules/modal.js',
      './bower_components/angular-strap/dist/modules/modal.tpl.js',
      './bower_components/angular-strap/dist/modules/alert.js',
      './bower_components/angular-strap/dist/modules/alert.tpl.js',
      './bower_components/angular-strap/dist/modules/popover.js',
      './bower_components/angular-strap/dist/modules/popover.tpl.js',
      './bower_components/angular-strap/dist/modules/collapse.js',
      './bower_components/angular-strap/dist/modules/parse-options.js',
      './bower_components/angular-strap/dist/modules/typeahead.js',
      './bower_components/angular-strap/dist/modules/typeahead.tpl.js',
      './bower_components/angular-strap/dist/modules/select.js',
      './bower_components/angular-strap/dist/modules/select.tpl.js',


      './bower_components/angular-strap/dist/modules/date-parser.js',
      './bower_components/angular-strap/dist/modules/date-formatter.js',
      './bower_components/angular-strap/dist/modules/datepicker.js',
      './bower_components/angular-strap/dist/modules/datepicker.tpl.js',
      './bower_components/angular-strap/dist/modules/timepicker.js',
      './bower_components/angular-strap/dist/modules/timepicker.tpl.js',

      './bower_components/angular-breadcrumb/release/angular-breadcrumb.js',

      './bower_components/ngstorage/ngStorage.js',
      './bower_components/angular-loading-bar/build/loading-bar.js',

      './bower_components/sockjs-client/dist/sockjs.js',

      './bower_components/ng-sortable/dist/ng-sortable.min.js',

      './bower_components/d3/d3.min.js',
      './bower_components/d3-tip/index.js',
      './bower_components/epoch/epoch.min.js',

      './bower_components/lodash/dist/lodash.js',
      './bower_components/graphlib/dist/graphlib.core.js',
      './bower_components/dagre/dist/dagre.core.js',
      './bower_components/dagre-d3/dist/dagre-d3.core.js',
      './bower_components/moment/moment.js',
      './bower_components/angular-moment/angular-moment.js',
<<<<<<< HEAD
      './bower_components/angular-resource/angular-resource.js'
=======
      './bower_components/angular-bootstrap/ui-bootstrap-tpls.js'
>>>>>>> 0a2cf193


    ].concat([
      './bower_components/cask-angular-*/*/module.js'
    ], mainBowerFiles({
        filter: /cask\-angular\-[^\/]+\/.*\.js$/
    })))
    .pipe(plug.concat('lib.js'))
    .pipe(gulp.dest('./dist/assets/bundle'));
});

gulp.task('js:$modal', function() {
  gulp.src([
    './bower_components/angular-bootstrap/ui-bootstrap-tpls.js',
  ])
  .pipe(plug.replace('$tooltip', '$bootstrapTooltip'))
  .pipe(plug.ngAnnotate({rename: [{from: '$modal', to: '$bootstrapModal'}]}))
  .pipe(plug.concat('ui-bootstrap-tpls.js'))
  .pipe(gulp.dest('./bower_components/angular-bootstrap'));
});



/*
  application javascript
 */
gulp.task('js:app', function() {
  var PKG = JSON.stringify({
    name: pkg.name,
    v: pkg.version
  });
  return gulp.src([
      './app/main.js',
      './app/features/*/module.js',
      './app/**/*.js',
      '!./app/**/*-test.js'
    ])
    .pipe(plug.ngAnnotate())
    .pipe(plug.wrapper({
       header: '\n(function (PKG){ /* ${filename} */\n',
       footer: '\n})('+PKG+');\n'
    }))
    .pipe(plug.concat('app.js'))
    .pipe(gulp.dest('./dist/assets/bundle'));
});



/*
  images
  TODO: imgmin?
 */
gulp.task('img', function() {
  return gulp.src('./app/styles/img/**/*')
    .pipe(gulp.dest('./dist/assets/img'));
});




/*
  template cache
 */
gulp.task('tpl', function() {
  return merge(

    gulp.src([
      './app/directives/**/*.html'
    ])
      .pipe(plug.angularTemplatecache({
        module: pkg.name + '.commons'
      })),

    gulp.src([
      './app/features/home/home.html'
    ])
      .pipe(plug.angularTemplatecache({
        module: pkg.name + '.features',
        base: __dirname + '/app',
        root: '/assets/'
      }))

  )
    .pipe(plug.concat('tpl.js'))
    .pipe(gulp.dest('./dist/assets/bundle'));
});



/*
  Markup
 */
gulp.task('html:partials', function() {
  return gulp.src('./app/features/**/*.html')
      .pipe(gulp.dest('./dist/assets/features'));
});

gulp.task('html:main', function() {
  return gulp.src('./app/*.html')
      .pipe(gulp.dest('./dist'));
});

gulp.task('html', ['html:main', 'html:partials']);





/*
  JS hint
 */
gulp.task('lint', function() {
  return gulp.src(['./app/**/*.js', './server/*.js'])
    .pipe(plug.jshint())
    .pipe(plug.jshint.reporter())
    .pipe(plug.jshint.reporter('fail'));
});
gulp.task('jshint', ['lint']);
gulp.task('hint', ['lint']);




/*
  clean dist
 */
gulp.task('clean', function(cb) {
  del(['./dist/*'], cb);
});


/*
  minification
 */
gulp.task('js:minify', ['js'], function() {
  return gulp.src('./dist/assets/bundle/{app,lib}.js')
    .pipe(plug.uglify())
    .pipe(gulp.dest('./dist/assets/bundle'));
});

gulp.task('css:minify', ['css'], function() {
  return gulp.src('./dist/assets/bundle/*.css')
    .pipe(plug.minifyCss({keepBreaks:true}))
    .pipe(gulp.dest('./dist/assets/bundle'));
});

gulp.task('minify', ['js:minify', 'css:minify']);




/*
  rev'd assets
 */

gulp.task('rev:manifest', ['minify', 'tpl'], function() {
  return gulp.src(['./dist/assets/bundle/*'])
    .pipe(plug.rev())
    .pipe(plug.size({showFiles:true, gzip:true, total:true}))
    .pipe(gulp.dest('./dist/assets/bundle'))  // write rev'd assets to build dir

    .pipe(plug.rev.manifest({path:'manifest.json'}))
    .pipe(gulp.dest('./dist/assets/bundle')); // write manifest

});
gulp.task('rev:replace', ['html:main', 'rev:manifest'], function() {
  var rev = require('./dist/assets/bundle/manifest.json'),
      out = gulp.src('./dist/*.html'),
      p = '/assets/bundle/';
  for (var f in rev) {
    out = out.pipe(plug.replace(p+f, p+rev[f]));
  };
  return out.pipe(gulp.dest('./dist'));
});



/*
  alias tasks
 */
gulp.task('lib', ['js:$modal', 'js:lib', 'css:lib']);
gulp.task('app', ['js:app', 'css:app']);
gulp.task('js', ['js:$modal', 'js:lib', 'js:app']);
gulp.task('css', ['css:lib', 'css:app']);
gulp.task('style', ['css']);

gulp.task('build', ['js', 'css', 'img', 'tpl', 'html']);
gulp.task('distribute', ['build', 'rev:replace']);

gulp.task('default', ['lint', 'build']);



/*
  watch
 */
gulp.task('watch', ['build'], function() {
  plug.livereload.listen();

  gulp.watch('./dist/**/*')
    .on('change', plug.livereload.changed);

  gulp.watch(['./app/**/*.js', '!./app/**/*-test.js'], ['js:app']);
  gulp.watch('./app/**/*.{less,css}', ['css']);
  gulp.watch(['./app/directives/**/*.html', './app/features/home/home.html'], ['tpl']);
  gulp.watch('./app/features/**/*.html', ['html:partials']);
  gulp.watch('./app/img/**/*', ['img']);

});<|MERGE_RESOLUTION|>--- conflicted
+++ resolved
@@ -119,11 +119,8 @@
       './bower_components/dagre-d3/dist/dagre-d3.core.js',
       './bower_components/moment/moment.js',
       './bower_components/angular-moment/angular-moment.js',
-<<<<<<< HEAD
       './bower_components/angular-resource/angular-resource.js'
-=======
       './bower_components/angular-bootstrap/ui-bootstrap-tpls.js'
->>>>>>> 0a2cf193
 
 
     ].concat([
