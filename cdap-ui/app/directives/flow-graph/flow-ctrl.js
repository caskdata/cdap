--- conflicted
+++ resolved
@@ -21,21 +21,12 @@
     function update(newVal) {
       // Avoid rendering the graph without nodes and edges.
       if (myHelpers.objectQuery(newVal, 'nodes') && myHelpers.objectQuery(newVal, 'edges')) {
-<<<<<<< HEAD
-        $scope.render();
-
-        if (firstRender) {
-          firstRender = false;
-          $scope.centerImage();
-        }
-=======
         if (firstRender) {
           $scope.render();
           firstRender = false;
           $scope.centerImage();
         }
         $scope.update();
->>>>>>> c8c78e66
       }
     }
 
@@ -43,10 +34,7 @@
     $scope.labelMap = {};
 
 
-<<<<<<< HEAD
-=======
 
->>>>>>> c8c78e66
     // This is done because of performance reasons.
     // Earlier we used to have scope.$watch('model', function, true); which becomes slow with large set of
     // nodes. So the controller/component that is using this directive need to pass in this flag and update it
