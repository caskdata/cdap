--- conflicted
+++ resolved
@@ -237,22 +237,6 @@
         });
       };
 
-<<<<<<< HEAD
-      scope.handleTooltip = function(nodeId) {
-        if (['Start', 'End'].indexOf(nodeId) === -1) {
-          var text = scope.instanceMap[nodeId].program.programType || scope.instanceMap[nodeId].program.programName;
-
-          scope.tip
-            .html(function() {
-              return '<span>'+ scope.instanceMap[nodeId].nodeId + ' : ' + text +'</span>';
-            })
-            .show();
-        }
-
-      };
-
-=======
->>>>>>> c8c78e66
       scope.arrowheadRule = function(edge) {
         if (edge.targetType === 'JOINNODE' || edge.targetType === 'FORKNODE') {
           return false;
@@ -261,9 +245,6 @@
         }
       };
 
-<<<<<<< HEAD
-      FlowFactories.prepareGraph(scope);
-=======
       scope.update = function () {
         angular.forEach(scope.model.current, function (value, key) {
 
@@ -324,7 +305,6 @@
 
       FlowFactories.prepareGraph(scope);
 
->>>>>>> c8c78e66
     }
   }, baseDirective);
 });