--- conflicted
+++ resolved
@@ -1050,10 +1050,7 @@
         modalHeader: Upgrade Data Preparation
       upload: Local File Upload
       viewSchemaBtnLabel: View Schema
-<<<<<<< HEAD
-=======
       persistViewSchemaBtnLabel: Persist Dataset
->>>>>>> e361c8ff
     Upgrade:
       errorCommunicating: Error while communicating with {featureName} service
       errorTitle: Enabling {featureName} failed
