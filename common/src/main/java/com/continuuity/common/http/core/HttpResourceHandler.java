--- conflicted
+++ resolved
@@ -21,10 +21,6 @@
 import javax.ws.rs.Path;
 import java.lang.reflect.Method;
 import java.net.URI;
-<<<<<<< HEAD
-import java.net.URISyntaxException;
-=======
->>>>>>> 8bc9e7bd
 import java.util.List;
 import java.util.Map;
 import java.util.Set;
@@ -120,20 +116,7 @@
   public void handle(HttpRequest request, HttpResponder responder){
 
     Map<String, String> groupValues = Maps.newHashMap();
-<<<<<<< HEAD
-    String path;
-    try {
-      URI uri = new URI(request.getUri());
-      path = uri.getPath();
-    } catch (URISyntaxException e) {
-      responder.sendError(HttpResponseStatus.NOT_FOUND, String.format("Problem accessing: %s. Reason: invalid URI",
-                                                                      request.getUri()));
-      return;
-    }
-    List<HttpResourceModel> resourceModels = patternRouter.getDestinations(path, groupValues);
-=======
     String path = URI.create(request.getUri()).getPath();
->>>>>>> 8bc9e7bd
 
     List<HttpResourceModel> resourceModels = patternRouter.getDestinations(path, groupValues);
 
