/*
 * Copyright 2014 Cask Data, Inc.
 *  
 * Licensed under the Apache License, Version 2.0 (the "License"); you may not
 * use this file except in compliance with the License. You may obtain a copy of
 * the License at
 *  
 * http://www.apache.org/licenses/LICENSE-2.0
 *  
 * Unless required by applicable law or agreed to in writing, software
 * distributed under the License is distributed on an "AS IS" BASIS, WITHOUT
 * WARRANTIES OR CONDITIONS OF ANY KIND, either express or implied. See the
 * License for the specific language governing permissions and limitations under
 * the License.
 */

package co.cask.cdap.internal.app.runtime.spark;

import co.cask.cdap.api.data.batch.BatchReadable;
import co.cask.cdap.api.data.batch.Split;
import co.cask.cdap.api.dataset.Dataset;
import co.cask.cdap.api.spark.SparkContext;
import co.cask.cdap.api.spark.SparkSpecification;
import co.cask.cdap.app.runtime.Arguments;
import co.cask.cdap.internal.app.runtime.batch.dataset.DataSetInputFormat;
import co.cask.cdap.internal.app.runtime.batch.dataset.DataSetOutputFormat;
import co.cask.cdap.internal.app.runtime.spark.dataset.SparkDatasetInputFormat;
import co.cask.cdap.internal.app.runtime.spark.dataset.SparkDatasetOutputFormat;
import com.google.common.collect.ImmutableMap;
import com.google.gson.Gson;
import org.apache.hadoop.conf.Configuration;
import org.apache.hadoop.mapreduce.InputFormat;
import org.apache.hadoop.mapreduce.MRJobConfig;
import org.apache.hadoop.mapreduce.OutputFormat;
import org.apache.spark.SparkConf;
import org.apache.twill.discovery.ServiceDiscovered;
import org.slf4j.Logger;
import org.slf4j.LoggerFactory;

import java.net.URL;
import java.util.List;
import java.util.Map;

/**
 * An abstract class which implements {@link SparkContext} and provide a concrete implementation for the common
 * functionality between {@link JavaSparkContext} and {@link ScalaSparkContext}
 */
abstract class AbstractSparkContext implements SparkContext {

  private static final Logger LOG = LoggerFactory.getLogger(AbstractSparkContext.class);

  private final Configuration hConf;
  private final long logicalStartTime;
  private final SparkSpecification spec;
  private final Arguments runtimeArguments;
  final BasicSparkContext basicSparkContext;
<<<<<<< HEAD

  public AbstractSparkContext(long logicalStartTime, SparkSpecification spec, Arguments runtimeArguments) {
    this.logicalStartTime = logicalStartTime;
    this.spec = spec;
    this.runtimeArguments = runtimeArguments;
=======
  private final SparkConf sparkConf;

  public AbstractSparkContext() {
>>>>>>> 1584ef68
    hConf = loadHConf();
    // Create an instance of BasicSparkContext from the Hadoop Configuration file which was just loaded
    SparkContextProvider sparkContextProvider = new SparkContextProvider(hConf);
    basicSparkContext = sparkContextProvider.get();
<<<<<<< HEAD
=======
    this.logicalStartTime = basicSparkContext.getLogicalStartTime();
    this.spec = basicSparkContext.getSpecification();
    this.runtimeArguments = basicSparkContext.getRuntimeArgs();
    this.sparkConf = initializeSparkConf();
  }

  /**
   * Initializes the {@link SparkConf} with proper settings.
   *
   * @return the initialized {@link SparkConf}
   */
  private SparkConf initializeSparkConf() {
    SparkConf sparkConf = new SparkConf();
    sparkConf.setAppName(basicSparkContext.getProgramName());
    return sparkConf;
  }

  public SparkConf getSparkConf() {
    return sparkConf;
>>>>>>> 1584ef68
  }

  Configuration getHConf() {
    return hConf;
  }

  /**
   * Adds the supplied {@link Configuration} file as an resource
   * This configuration is needed to read/write {@link Dataset} using {@link DataSetInputFormat}/{@link
   * DataSetOutputFormat} by {@link JavaSparkContext#readFromDataset(String, Class, Class)} or
   * {@link ScalaSparkContext#readFromDataset(String, Class, Class)}
   * This function requires that the hConf.xml file containing {@link Configuration} is present in the job jar.
   */
  private Configuration loadHConf() {
    // TODO: Inject through Guice in Distributed mode. REACTOR-941
    Configuration hConf = new Configuration();
    hConf.clear();

    URL url = Thread.currentThread().getContextClassLoader().getResource(SparkProgramRunner.SPARK_HCONF_FILENAME);
    if (url == null) {
      LOG.error("Unable to find Hadoop Configuration file {} in the submitted jar.",
                SparkProgramRunner.SPARK_HCONF_FILENAME);
      throw new RuntimeException("Hadoop Configuration file not found in the supplied jar. Please include Hadoop " +
                                   "Configuration file with name " + SparkProgramRunner.SPARK_HCONF_FILENAME);
    }
    hConf.addResource(url);
    return hConf;
  }

  /**
   * Sets the input {@link Dataset} with splits in the {@link Configuration}
   *
   * @param datasetName the name of the {@link Dataset} to read from
   * @return updated {@link Configuration}
   * @throws {@link IllegalArgumentException} if the {@link Dataset} to read is not {@link BatchReadable}
   */
  Configuration setInputDataset(String datasetName) {
    Configuration hConf = new Configuration(getHConf());
    Dataset dataset = basicSparkContext.getDataSet(datasetName);
    List<Split> inputSplits;
    if (dataset instanceof BatchReadable) {
      BatchReadable curDataset = (BatchReadable) dataset;
      inputSplits = curDataset.getSplits();
    } else {
      throw new IllegalArgumentException("Failed to read dataset " + datasetName + ". The dataset does not implement" +
                                           " BatchReadable");
    }
    hConf.setClass(MRJobConfig.INPUT_FORMAT_CLASS_ATTR, SparkDatasetInputFormat.class, InputFormat.class);
    hConf.set(SparkDatasetInputFormat.HCONF_ATTR_INPUT_DATASET, datasetName);
    hConf.set(SparkContextConfig.HCONF_ATTR_INPUT_SPLIT_CLASS, inputSplits.get(0).getClass().getName());
    hConf.set(SparkContextConfig.HCONF_ATTR_INPUT_SPLITS, new Gson().toJson(inputSplits));
    return hConf;
  }

  /**
   * Sets the output {@link Dataset} with splits in the {@link Configuration}
   *
   * @param datasetName the name of the {@link Dataset} to write to
   * @return updated {@link Configuration}
   */
  Configuration setOutputDataset(String datasetName) {
    Configuration hConf = new Configuration(getHConf());
    hConf.set(SparkDatasetOutputFormat.HCONF_ATTR_OUTPUT_DATASET, datasetName);
    hConf.setClass(MRJobConfig.OUTPUT_FORMAT_CLASS_ATTR, SparkDatasetOutputFormat.class, OutputFormat.class);
    return hConf;
  }

  @Override
  public SparkSpecification getSpecification() {
    return spec;
  }

  @Override
  public long getLogicalStartTime() {
    return logicalStartTime;
  }

  @Override
  public Map<String, String> getRuntimeArguments() {
    ImmutableMap.Builder<String, String> arguments = ImmutableMap.builder();
    for (Map.Entry<String, String> runtimeArgument : runtimeArguments) {
      arguments.put(runtimeArgument);
    }
    return arguments.build();
  }

  @Override
  public ServiceDiscovered discover(String applicationId, String serviceId, String serviceName) {
    //TODO: Change this once we start supporting services in Spark.
    throw new UnsupportedOperationException("Service Discovery not supported");
  }
}<|MERGE_RESOLUTION|>--- conflicted
+++ resolved
@@ -54,23 +54,13 @@
   private final SparkSpecification spec;
   private final Arguments runtimeArguments;
   final BasicSparkContext basicSparkContext;
-<<<<<<< HEAD
-
-  public AbstractSparkContext(long logicalStartTime, SparkSpecification spec, Arguments runtimeArguments) {
-    this.logicalStartTime = logicalStartTime;
-    this.spec = spec;
-    this.runtimeArguments = runtimeArguments;
-=======
   private final SparkConf sparkConf;
 
   public AbstractSparkContext() {
->>>>>>> 1584ef68
     hConf = loadHConf();
     // Create an instance of BasicSparkContext from the Hadoop Configuration file which was just loaded
     SparkContextProvider sparkContextProvider = new SparkContextProvider(hConf);
     basicSparkContext = sparkContextProvider.get();
-<<<<<<< HEAD
-=======
     this.logicalStartTime = basicSparkContext.getLogicalStartTime();
     this.spec = basicSparkContext.getSpecification();
     this.runtimeArguments = basicSparkContext.getRuntimeArgs();
@@ -90,7 +80,6 @@
 
   public SparkConf getSparkConf() {
     return sparkConf;
->>>>>>> 1584ef68
   }
 
   Configuration getHConf() {
