--- conflicted
+++ resolved
@@ -252,18 +252,6 @@
     // Verify that the procedure was able to hit the CentralService and retrieve the answer.
     Assert.assertEquals(AppUsingGetServiceURL.ANSWER, decodedResult);
 
-<<<<<<< HEAD
-
-    // Test serviceWorker's getServiceURL
-    WorkerManager pingWorkerManager = applicationManager.startWorker(AppUsingGetServiceURL.PINGING_WORKER);
-
-    // Since the worker is passive (we can not ping it), allow the worker 2 seconds to ping
-    // the CentralService, get the appropriate response, and write to to a dataset.
-    Thread.sleep(2000);
-    pingWorkerManager.stop();
-
-=======
->>>>>>> a1e1e1e3
     result = procedureClient.query("readDataSet", ImmutableMap.of(AppUsingGetServiceURL.DATASET_WHICH_KEY,
                                                                   AppUsingGetServiceURL.DATASET_KEY));
     decodedResult = new Gson().fromJson(result, String.class);
@@ -278,29 +266,14 @@
   }
 
   /**
-   * Checks to ensure that the {@param serviceManager} has {@param expected} number of instances.
-   * If the initial check fails, it performs {@param retries} more attempts, sleeping 1 second before each
+   * Checks to ensure that a particular runnable of the {@param serviceManager} has {@param expected} number of
+   * instances. If the initial check fails, it performs {@param retries} more attempts, sleeping 1 second before each
    * successive attempt.
    */
-<<<<<<< HEAD
-  private void runnableInstancesCheck(ServiceManager serviceManager, int expected, int retries,
-                                      String instanceType) throws InterruptedException {
-    for (int i = 0; i <= retries; i++) {
-      int actualInstances;
-      if ("requested".equals(instanceType)) {
-        actualInstances = serviceManager.getRequestedInstances();
-      } else if ("provisioned".equals(instanceType)) {
-        actualInstances = serviceManager.getProvisionedInstances();
-      } else {
-        String error = String.format("instanceType can be 'requested' or 'provisioned'. Found %s.", instanceType);
-        throw new IllegalArgumentException(error);
-      }
-=======
   private void workerInstancesCheck(WorkerManager workerManager, int expected,
                                     int retries) throws InterruptedException {
     for (int i = 0; i <= retries; i++) {
       int actualInstances = workerManager.getInstances();
->>>>>>> a1e1e1e3
       if (actualInstances == expected) {
         return;
       }
@@ -313,34 +286,6 @@
 
   @Category(SlowTests.class)
   @Test
-<<<<<<< HEAD
-  public void testServiceRunnableInstances() throws Exception {
-    ApplicationManager applicationManager = deployApplication(AppUsingGetServiceURL.class);
-    ServiceManager serviceManager = applicationManager.startService(AppUsingGetServiceURL.CENTRAL_SERVICE);
-    WorkerManager pingWorkerManager = applicationManager.startWorker(AppUsingGetServiceURL.PINGING_WORKER);
-    WorkerManager lifecycleWorker = applicationManager.startWorker(AppUsingGetServiceURL.LIFECYCLE_WORKER);
-    serviceManager.waitForStatus(true);
-
-    // Set 5 instances for the LifecycleWorker
-    lifecycleWorker.setInstances(5);
-
-    int retries = 5;
-
-    // Should be 1 instance when first started.
-    runnableInstancesCheck(serviceManager, 1, retries, "provisioned");
-
-    // Test increasing instances.
-    serviceManager.setRunnableInstances(5);
-    runnableInstancesCheck(serviceManager, 5, retries, "provisioned");
-
-    // Test decreasing instances.
-    serviceManager.setRunnableInstances(2);
-    runnableInstancesCheck(serviceManager, 2, retries, "provisioned");
-
-    // Test requesting same number of instances.
-    serviceManager.setRunnableInstances(2);
-    runnableInstancesCheck(serviceManager, 2, retries, "provisioned");
-=======
   public void testWorkerInstances() throws Exception {
     ApplicationManager applicationManager = deployApplication(testSpace, AppUsingGetServiceURL.class);
     WorkerManager workerManager = applicationManager.startWorker(AppUsingGetServiceURL.PINGING_WORKER);
@@ -369,26 +314,16 @@
     // Set 5 instances for the LifecycleWorker
     lifecycleWorkerManager.setInstances(5);
     workerInstancesCheck(lifecycleWorkerManager, 5, retries);
->>>>>>> a1e1e1e3
 
     lifecycleWorkerManager.stop();
     lifecycleWorkerManager.waitForStatus(false);
 
-<<<<<<< HEAD
-    lifecycleWorker.stop();
-    pingWorkerManager.stop();
-
-    // Should be 0 instances when stopped.
-    runnableInstancesCheck(serviceManager, 0, retries, "provisioned");
-    runnableInstancesCheck(serviceManager, 0, retries, "provisioned");
-=======
     workerManager.stop();
     workerManager.waitForStatus(false);
 
     // Should be same instances after being stopped.
     workerInstancesCheck(lifecycleWorkerManager, 5, retries);
     workerInstancesCheck(workerManager, 2, retries);
->>>>>>> a1e1e1e3
 
     // Assert the LifecycleWorker dataset writes
     // 3 workers should have started with 3 total instances. 2 more should later start with 5 total instances.
@@ -491,7 +426,6 @@
                         AppWithServices.WRITE_VALUE_STOP_KEY, AppWithServices.DATASET_TEST_VALUE_STOP);
     ServiceManager datasetWorkerServiceManager = applicationManager
       .startService(AppWithServices.DATASET_WORKER_SERVICE_NAME, args);
-    WorkerManager datasetWorker = applicationManager.startWorker(AppWithServices.DATASET_UPDATE_WORKER, args);
     datasetWorkerServiceManager.waitForStatus(true);
 
     ProcedureManager procedureManager = applicationManager.startProcedure("NoOpProcedure");
@@ -510,7 +444,6 @@
     response = HttpRequests.execute(request);
     Assert.assertEquals(200, response.getResponseCode());
 
-    datasetWorker.stop();
     datasetWorkerServiceManager.stop();
     datasetWorkerServiceManager.waitForStatus(false);
     LOG.info("DatasetUpdateService Stopped");
