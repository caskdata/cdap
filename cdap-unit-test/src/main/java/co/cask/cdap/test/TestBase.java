/*
 * Copyright © 2014-2015 Cask Data, Inc.
 *
 * Licensed under the Apache License, Version 2.0 (the "License"); you may not
 * use this file except in compliance with the License. You may obtain a copy of
 * the License at
 *
 * http://www.apache.org/licenses/LICENSE-2.0
 *
 * Unless required by applicable law or agreed to in writing, software
 * distributed under the License is distributed on an "AS IS" BASIS, WITHOUT
 * WARRANTIES OR CONDITIONS OF ANY KIND, either express or implied. See the
 * License for the specific language governing permissions and limitations under
 * the License.
 */

package co.cask.cdap.test;

import co.cask.cdap.api.app.Application;
import co.cask.cdap.api.dataset.DatasetAdmin;
import co.cask.cdap.api.dataset.DatasetProperties;
import co.cask.cdap.api.dataset.module.DatasetModule;
import co.cask.cdap.app.guice.AppFabricServiceRuntimeModule;
import co.cask.cdap.app.guice.ProgramRunnerRuntimeModule;
import co.cask.cdap.app.guice.ServiceStoreModules;
import co.cask.cdap.common.conf.CConfiguration;
import co.cask.cdap.common.conf.Constants;
import co.cask.cdap.common.guice.ConfigModule;
import co.cask.cdap.common.guice.DiscoveryRuntimeModule;
import co.cask.cdap.common.guice.IOModule;
import co.cask.cdap.common.guice.LocationRuntimeModule;
import co.cask.cdap.common.metrics.MetricsCollectionService;
import co.cask.cdap.common.utils.Networks;
import co.cask.cdap.common.utils.OSDetector;
import co.cask.cdap.data.Namespace;
import co.cask.cdap.data.runtime.DataFabricModules;
import co.cask.cdap.data.runtime.DataSetServiceModules;
import co.cask.cdap.data.runtime.DataSetsModules;
import co.cask.cdap.data.runtime.LocationStreamFileWriterFactory;
import co.cask.cdap.data.stream.InMemoryStreamCoordinatorClient;
import co.cask.cdap.data.stream.StreamAdminModules;
import co.cask.cdap.data.stream.StreamCoordinatorClient;
import co.cask.cdap.data.stream.StreamFileWriterFactory;
import co.cask.cdap.data.stream.service.BasicStreamWriterSizeCollector;
import co.cask.cdap.data.stream.service.LocalStreamFileJanitorService;
import co.cask.cdap.data.stream.service.StreamFileJanitorService;
import co.cask.cdap.data.stream.service.StreamHandler;
import co.cask.cdap.data.stream.service.StreamWriterSizeCollector;
import co.cask.cdap.data2.datafabric.DefaultDatasetNamespace;
import co.cask.cdap.data2.datafabric.dataset.service.DatasetService;
import co.cask.cdap.data2.datafabric.dataset.service.executor.DatasetOpExecutor;
import co.cask.cdap.data2.dataset2.DatasetFramework;
import co.cask.cdap.data2.dataset2.NamespacedDatasetFramework;
import co.cask.cdap.data2.transaction.stream.FileStreamAdmin;
import co.cask.cdap.data2.transaction.stream.StreamAdmin;
import co.cask.cdap.data2.transaction.stream.StreamConsumerFactory;
import co.cask.cdap.data2.transaction.stream.StreamConsumerStateStoreFactory;
import co.cask.cdap.data2.transaction.stream.leveldb.LevelDBStreamConsumerStateStoreFactory;
import co.cask.cdap.data2.transaction.stream.leveldb.LevelDBStreamFileConsumerFactory;
import co.cask.cdap.explore.client.ExploreClient;
import co.cask.cdap.explore.executor.ExploreExecutorService;
import co.cask.cdap.explore.guice.ExploreClientModule;
import co.cask.cdap.explore.guice.ExploreRuntimeModule;
import co.cask.cdap.gateway.auth.AuthModule;
import co.cask.cdap.gateway.handlers.AppFabricHttpHandler;
import co.cask.cdap.gateway.handlers.ServiceHttpHandler;
import co.cask.cdap.internal.app.namespace.NamespaceService;
import co.cask.cdap.internal.app.runtime.schedule.SchedulerService;
import co.cask.cdap.logging.guice.LoggingModules;
import co.cask.cdap.metrics.MetricsConstants;
import co.cask.cdap.metrics.guice.MetricsHandlerModule;
import co.cask.cdap.metrics.query.MetricsQueryService;
import co.cask.cdap.notifications.feeds.guice.NotificationFeedServiceRuntimeModule;
import co.cask.cdap.notifications.guice.NotificationServiceRuntimeModule;
import co.cask.cdap.test.internal.AppFabricClient;
import co.cask.cdap.test.internal.ApplicationManagerFactory;
import co.cask.cdap.test.internal.DefaultApplicationManager;
import co.cask.cdap.test.internal.DefaultProcedureClient;
import co.cask.cdap.test.internal.DefaultStreamWriter;
import co.cask.cdap.test.internal.ProcedureClientFactory;
import co.cask.cdap.test.internal.StreamWriterFactory;
import co.cask.cdap.test.internal.TestMetricsCollectionService;
import co.cask.tephra.TransactionManager;
import co.cask.tephra.TransactionSystemClient;
import com.google.common.base.Preconditions;
import com.google.common.base.Throwables;
import com.google.common.collect.Lists;
import com.google.common.io.ByteStreams;
import com.google.inject.AbstractModule;
import com.google.inject.Guice;
import com.google.inject.Injector;
import com.google.inject.Module;
import com.google.inject.Scopes;
import com.google.inject.Singleton;
import com.google.inject.assistedinject.FactoryModuleBuilder;
import com.google.inject.util.Modules;
import org.apache.hadoop.conf.Configuration;
import org.apache.twill.discovery.DiscoveryServiceClient;
import org.apache.twill.filesystem.LocationFactory;
import org.junit.After;
import org.junit.AfterClass;
import org.junit.Before;
import org.junit.BeforeClass;
import org.junit.ClassRule;
import org.junit.rules.TemporaryFolder;

import java.io.File;
import java.io.FileOutputStream;
import java.io.IOException;
import java.io.InputStream;
import java.sql.Connection;
import java.util.List;

/**
 * Base class to inherit from, provides testing functionality for {@link Application}.
 * To clean App Fabric state, you can use the {@link #clear} method.
 */
public class TestBase {

  @ClassRule
  public static TemporaryFolder tmpFolder = new TemporaryFolder();

  private static int startCount;
  private static Injector injector;
  private static MetricsQueryService metricsQueryService;
  private static MetricsCollectionService metricsCollectionService;
  private static AppFabricClient appFabricClient;
  private static SchedulerService schedulerService;
  private static DatasetFramework datasetFramework;
  private static TransactionSystemClient txSystemClient;
  private static DiscoveryServiceClient discoveryClient;
  private static ExploreExecutorService exploreExecutorService;
  private static ExploreClient exploreClient;
  private static DatasetOpExecutor dsOpService;
  private static DatasetService datasetService;
  private static TransactionManager txService;
  private static StreamCoordinatorClient streamCoordinatorClient;
  private static NamespaceService namespaceService;

  // This list is to record ApplicationManager create inside @Test method
  private final List<ApplicationManager> applicationManagers = Lists.newArrayList();

  private static TestManager testManager;

  protected static TestManager getTestManager() {
    Preconditions.checkState(testManager != null, "Test framework is not yet running");
    return testManager;
  }

  /**
   * Deploys an {@link Application}. The {@link co.cask.cdap.api.flow.Flow Flows} and
   * {@link co.cask.cdap.api.procedure.Procedure Procedures} defined in the application
   * must be in the same or children package as the application.
   *
   * @deprecated Use {@link TestManager#deployApplication(Class, java.io.File...)} from {@link #getTestManager()}.
   *
   * @param applicationClz The application class
   * @return An {@link co.cask.cdap.test.ApplicationManager} to manage the deployed application.
   */
  @Deprecated
  protected ApplicationManager deployApplication(Class<? extends Application> applicationClz,
                                                 File... bundleEmbeddedJars) {
    TestManager testManager = getTestManager();
    ApplicationManager applicationManager = testManager.deployApplication(applicationClz, bundleEmbeddedJars);
    applicationManagers.add(applicationManager);
    return applicationManager;
  }

  /**
   * Clear the state of app fabric, by removing all deployed applications, Datasets and Streams.
   * This method could be called between two unit tests, to make them independent.
   *
   * @deprecated Use {@link TestManager#clear()} from {@link #getTestManager()}.
   */
  @Deprecated
  protected void clear() throws Exception {
    TestManager testManager = getTestManager();
    testManager.clear();
  }

  @Before
  public void beforeTest() throws Exception {
    applicationManagers.clear();
  }

  /**
   * By default after each test finished, it will stop all apps started during the test.
   * Sub-classes can override this method to provide different behavior.
   */
  @After
  public void afterTest() throws Exception {
    for (ApplicationManager manager : applicationManagers) {
      manager.stopAll();
    }
  }

  @BeforeClass
  public static void init() throws Exception {
    if (startCount++ > 0) {
      return;
    }
    File localDataDir = tmpFolder.newFolder();
    CConfiguration cConf = CConfiguration.create();

    cConf.set(Constants.Dataset.Manager.ADDRESS, "localhost");
    cConf.set(MetricsConstants.ConfigKeys.SERVER_PORT, Integer.toString(Networks.getRandomPort()));

    cConf.set(Constants.CFG_LOCAL_DATA_DIR, localDataDir.getAbsolutePath());
    cConf.setBoolean(Constants.Dangerous.UNRECOVERABLE_RESET, true);
    cConf.setBoolean(Constants.Explore.EXPLORE_ENABLED, true);
    cConf.setBoolean(Constants.Explore.START_ON_DEMAND, true);
    cConf.set(Constants.Explore.LOCAL_DATA_DIR,
              tmpFolder.newFolder("hive").getAbsolutePath());

    Configuration hConf = new Configuration();
    hConf.addResource("mapred-site-local.xml");
    hConf.reloadConfiguration();
    hConf.set(Constants.CFG_LOCAL_DATA_DIR, localDataDir.getAbsolutePath());
    hConf.set(Constants.AppFabric.OUTPUT_DIR, cConf.get(Constants.AppFabric.OUTPUT_DIR));
    hConf.set("hadoop.tmp.dir", new File(localDataDir, cConf.get(Constants.AppFabric.TEMP_DIR)).getAbsolutePath());

    // Windows specific requirements
    if (OSDetector.isWindows()) {
      File tmpDir = tmpFolder.newFolder();
      File binDir = new File(tmpDir, "bin");
      binDir.mkdir();

      copyTempFile("hadoop.dll", tmpDir);
      copyTempFile("winutils.exe", binDir);
      System.setProperty("hadoop.home.dir", tmpDir.getAbsolutePath());
      System.load(new File(tmpDir, "hadoop.dll").getAbsolutePath());
    }

    injector = Guice.createInjector(
      createDataFabricModule(cConf),
      new DataSetsModules().getLocalModule(),
      new DataSetServiceModules().getInMemoryModule(),
      new ConfigModule(cConf, hConf),
      new IOModule(),
      new AuthModule(),
      new LocationRuntimeModule().getInMemoryModules(),
      new DiscoveryRuntimeModule().getInMemoryModules(),
      new AppFabricServiceRuntimeModule().getInMemoryModules(),
      new ServiceStoreModules().getInMemoryModule(),
      new ProgramRunnerRuntimeModule().getInMemoryModules(),
      new AbstractModule() {
        @Override
        protected void configure() {
          bind(StreamHandler.class).in(Scopes.SINGLETON);
          bind(StreamFileJanitorService.class).to(LocalStreamFileJanitorService.class).in(Scopes.SINGLETON);
          bind(StreamWriterSizeCollector.class).to(BasicStreamWriterSizeCollector.class).in(Scopes.SINGLETON);
          bind(StreamCoordinatorClient.class).to(InMemoryStreamCoordinatorClient.class).in(Scopes.SINGLETON);
        }
      },
      new TestMetricsClientModule(),
      new MetricsHandlerModule(),
      new LoggingModules().getInMemoryModules(),
      new ExploreRuntimeModule().getInMemoryModules(),
      new ExploreClientModule(),
      new NotificationFeedServiceRuntimeModule().getInMemoryModules(),
      new NotificationServiceRuntimeModule().getInMemoryModules(),
      new AbstractModule() {
        @Override
        protected void configure() {
          install(new FactoryModuleBuilder().implement(ApplicationManager.class, DefaultApplicationManager.class)
                    .build(ApplicationManagerFactory.class));
          install(new FactoryModuleBuilder().implement(StreamWriter.class, DefaultStreamWriter.class)
                    .build(StreamWriterFactory.class));
          install(new FactoryModuleBuilder().implement(ProcedureClient.class, DefaultProcedureClient.class)
                    .build(ProcedureClientFactory.class));
          bind(TemporaryFolder.class).toInstance(tmpFolder);
        }
      }
    );
<<<<<<< HEAD
    new AbstractModule() {
      @Override
      protected void configure() {
        bind(NamespaceService.class).in(Scopes.SINGLETON);
      }
    };
=======

>>>>>>> cf04205f
    txService = injector.getInstance(TransactionManager.class);
    txService.startAndWait();
    dsOpService = injector.getInstance(DatasetOpExecutor.class);
    dsOpService.startAndWait();
    datasetService = injector.getInstance(DatasetService.class);
    datasetService.startAndWait();
    namespaceService = injector.getInstance(NamespaceService.class);
    namespaceService.startAndWait();
    metricsQueryService = injector.getInstance(MetricsQueryService.class);
    metricsQueryService.startAndWait();
    metricsCollectionService = injector.getInstance(MetricsCollectionService.class);
    metricsCollectionService.startAndWait();
    AppFabricHttpHandler httpHandler = injector.getInstance(AppFabricHttpHandler.class);
    ServiceHttpHandler serviceHttpHandler = injector.getInstance(ServiceHttpHandler.class);
    LocationFactory locationFactory = injector.getInstance(LocationFactory.class);
    appFabricClient = new AppFabricClient(httpHandler, serviceHttpHandler, locationFactory);
    DatasetFramework dsFramework = injector.getInstance(DatasetFramework.class);
    datasetFramework =
      new NamespacedDatasetFramework(dsFramework,
                                     new DefaultDatasetNamespace(cConf,  Namespace.USER));
    schedulerService = injector.getInstance(SchedulerService.class);
    schedulerService.startAndWait();
    discoveryClient = injector.getInstance(DiscoveryServiceClient.class);
    exploreExecutorService = injector.getInstance(ExploreExecutorService.class);
    exploreExecutorService.startAndWait();
    exploreClient = injector.getInstance(ExploreClient.class);
    txSystemClient = injector.getInstance(TransactionSystemClient.class);
    streamCoordinatorClient = injector.getInstance(StreamCoordinatorClient.class);
    streamCoordinatorClient.startAndWait();
    testManager = new UnitTestManager(injector, appFabricClient, datasetFramework, txSystemClient, discoveryClient);
  }

  private static Module createDataFabricModule(final CConfiguration cConf) {
    return Modules.override(new DataFabricModules().getInMemoryModules(), new StreamAdminModules().getInMemoryModules())
      .with(new AbstractModule() {

        @Override
        protected void configure() {
          bind(StreamConsumerStateStoreFactory.class)
            .to(LevelDBStreamConsumerStateStoreFactory.class).in(Singleton.class);
          bind(StreamAdmin.class).to(FileStreamAdmin.class).in(Singleton.class);
          bind(StreamConsumerFactory.class).to(LevelDBStreamFileConsumerFactory.class).in(Singleton.class);
          bind(StreamFileWriterFactory.class).to(LocationStreamFileWriterFactory.class).in(Singleton.class);
        }
      });
  }

  private static void copyTempFile (String infileName, File outDir) {
    InputStream in = null;
    FileOutputStream out = null;
    try {
      in = TestBase.class.getClassLoader().getResourceAsStream(infileName);
      out = new FileOutputStream(new File(outDir, infileName)); // localized within container, so it get cleaned.
      ByteStreams.copy(in, out);
    } catch (IOException e) {
      throw Throwables.propagate(e);
    } finally {
      try {
        if (in != null) {
          in.close();
        }
        if (out != null) {
          out.close();
        }
      } catch (IOException e) {
        throw Throwables.propagate(e);
      }
    }
  }

  @AfterClass
  public static final void finish() {
    if (--startCount != 0) {
      return;
    }

    streamCoordinatorClient.stopAndWait();
    metricsQueryService.stopAndWait();
    metricsCollectionService.startAndWait();
    schedulerService.stopAndWait();
    try {
      exploreClient.close();
    } catch (IOException e) {
      throw Throwables.propagate(e);
    }
    exploreExecutorService.stopAndWait();
    namespaceService.stopAndWait();
    datasetService.stopAndWait();
    dsOpService.stopAndWait();
    txService.stopAndWait();
  }

  private static void cleanDir(File dir) {
    File[] files = dir.listFiles();
    if (files == null) {
      return;
    }
    for (File file : files) {
      if (file.isFile()) {
        file.delete();
      } else {
        cleanDir(file);
      }
    }
  }

  private static final class TestMetricsClientModule extends AbstractModule {

    @Override
    protected void configure() {
      bind(MetricsCollectionService.class).to(TestMetricsCollectionService.class).in(Scopes.SINGLETON);
    }
  }

  /**
   * Deploys {@link DatasetModule}.
   *
   * @deprecated Use {@link TestManager#deployDatasetModule(String, Class)} ()} from {@link #getTestManager()}.
   *
   * @param moduleName name of the module
   * @param datasetModule module class
   * @throws Exception
   */
  @Deprecated
  protected final void deployDatasetModule(String moduleName, Class<? extends DatasetModule> datasetModule)
    throws Exception {
    TestManager testManager = getTestManager();
    testManager.deployDatasetModule(moduleName, datasetModule);
  }

  /**
   * Adds an instance of a dataset.
   *
   * @deprecated Use {@link TestManager#addDatasetInstance(String, String, DatasetProperties)}
   * from {@link #getTestManager()}.
   *
   * @param datasetTypeName dataset type name
   * @param datasetInstanceName instance name
   * @param props properties
   * @param <T> type of the dataset admin
   */
  @Deprecated
  protected final <T extends DatasetAdmin> T addDatasetInstance(String datasetTypeName,
                                                       String datasetInstanceName,
                                                       DatasetProperties props) throws Exception {
    TestManager testManager = getTestManager();
    return testManager.addDatasetInstance(datasetTypeName, datasetInstanceName, props);
  }

  /**
   * Adds an instance of dataset.
   *
   * @deprecated Use {@link TestManager#addDatasetInstance(String, String)} ()} from {@link #getTestManager()}.
   *
   * @param datasetTypeName dataset type name
   * @param datasetInstanceName instance name
   * @param <T> type of the dataset admin
   */
  @Deprecated
  protected final <T extends DatasetAdmin> T addDatasetInstance(String datasetTypeName,
                                                                String datasetInstanceName) throws Exception {
    TestManager testManager = getTestManager();
    return testManager.addDatasetInstance(datasetTypeName, datasetInstanceName, DatasetProperties.EMPTY);
  }

  /**
   * Gets Dataset manager of Dataset instance of type <T>
   * @param datasetInstanceName - instance name of dataset
   * @return Dataset Manager of Dataset instance of type <T>
   * @throws Exception
   */
  @Deprecated
  protected final <T> DataSetManager<T> getDataset(String datasetInstanceName) throws Exception {
    TestManager testManager = getTestManager();
    return testManager.getDataset(datasetInstanceName);
  }

  /**
   * Returns a JDBC connection that allows to run SQL queries over data sets.
   */
  @Deprecated
  protected final Connection getQueryClient() throws Exception {
    TestManager testManager = getTestManager();
    return testManager.getQueryClient();
  }
}<|MERGE_RESOLUTION|>--- conflicted
+++ resolved
@@ -270,18 +270,15 @@
                     .build(ProcedureClientFactory.class));
           bind(TemporaryFolder.class).toInstance(tmpFolder);
         }
+      },
+      new AbstractModule() {
+        @Override
+        protected void configure() {
+          bind(NamespaceService.class).in(Scopes.SINGLETON);
+        }
       }
     );
-<<<<<<< HEAD
-    new AbstractModule() {
-      @Override
-      protected void configure() {
-        bind(NamespaceService.class).in(Scopes.SINGLETON);
-      }
-    };
-=======
-
->>>>>>> cf04205f
+
     txService = injector.getInstance(TransactionManager.class);
     txService.startAndWait();
     dsOpService = injector.getInstance(DatasetOpExecutor.class);
