--- conflicted
+++ resolved
@@ -368,6 +368,41 @@
     }
   }
 
+
+  /**
+   * Uniquely identifies a Program run.
+   */
+  public static class Run extends NamespacedId {
+
+    private final Program program;
+    private final String id;
+
+    public Run(Program program, String id) {
+      this.program = program;
+      this.id = id;
+    }
+
+    public Program getProgram() {
+      return program;
+    }
+
+    @Override
+    public Namespace getNamespace() {
+      return program.getNamespace();
+    }
+
+    @Nullable
+    @Override
+    protected Id getParent() {
+      return program;
+    }
+
+    @Override
+    public String getId() {
+      return id;
+    }
+  }
+
   /**
    * Uniquely identifies a Program.
    */
@@ -701,34 +736,6 @@
 
     public static Schedule from(Program program, SchedulableProgramType schedulableProgramType, String id) {
       return new Schedule(program, schedulableProgramType, id);
-    }
-  }
-
-  /**
-   * Uniquely identifies a Procedure.
-   */
-  public static class Procedure extends Program {
-
-    public Procedure(Application application, String id) {
-      super(application, ProgramType.PROCEDURE, id);
-    }
-
-    public static Procedure from(Application application, String id) {
-      return new Procedure(application, id);
-    }
-  }
-
-  /**
-   * Uniquely identifies a Service.
-   */
-  public static class Service extends Program {
-
-    public Service(Application application, String id) {
-      super(application, ProgramType.SERVICE, id);
-    }
-
-    public static Service from(Application application, String id) {
-      return new Service(application, id);
     }
   }
 
@@ -892,11 +899,7 @@
   /**
    * Id.Stream uniquely identifies a stream.
    */
-<<<<<<< HEAD
   public static final class Stream extends NamespacedId {
-=======
-  public static final class Stream {
->>>>>>> 8d3682e1
     private final Namespace namespace;
     private final String streamName;
     private transient int hashCode;
@@ -911,7 +914,7 @@
       Preconditions.checkArgument(isId(streamName), "Stream name can only contain alphanumeric, " +
                                     "'-' and '_' characters: %s", streamName);
 
-      this.namespace = Id.Namespace.from(namespace);
+      this.namespace = namespace;
       this.streamName = streamName;
     }
 
@@ -920,24 +923,19 @@
       return namespace;
     }
 
-<<<<<<< HEAD
     @Nullable
     @Override
     protected Id getParent() {
       return namespace;
-=======
+    }
+
     public String getNamespaceId() {
       return namespace.getId();
->>>>>>> 8d3682e1
     }
 
     @Override
     public String getId() {
       return streamName;
-    }
-
-    public String getNamespaceId() {
-      return namespace.getId();
     }
 
     public static Stream from(Namespace id, String streamName) {
