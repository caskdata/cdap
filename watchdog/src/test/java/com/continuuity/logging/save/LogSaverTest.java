--- conflicted
+++ resolved
@@ -307,13 +307,8 @@
     ProducerConfig config = new ProducerConfig(props);
     Producer<String, byte[]> producer = new Producer<String, byte[]>(config);
     for (int i = 0; i < 8; ++i) {
-<<<<<<< HEAD
-      KeyedMessage<String, byte[]> data = new KeyedMessage<String, byte[]>
-        ("dummy_topic_77683", "1", new byte[]{1, 2, 3, 4, 5, 6});
-=======
       KeyedMessage<String, byte[]> data = new KeyedMessage<String, byte[]>(
         "dummy_topic_77683", "1", new byte[]{1, 2, 3, 4, 5, 6});
->>>>>>> 626ca8d8
       try {
         producer.send(data);
       } catch (Exception e) {
