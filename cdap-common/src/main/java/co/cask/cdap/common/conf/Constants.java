/*
 * Copyright © 2015 Cask Data, Inc.
 *
 * Licensed under the Apache License, Version 2.0 (the "License"); you may not
 * use this file except in compliance with the License. You may obtain a copy of
 * the License at
 *
 * http://www.apache.org/licenses/LICENSE-2.0
 *
 * Unless required by applicable law or agreed to in writing, software
 * distributed under the License is distributed on an "AS IS" BASIS, WITHOUT
 * WARRANTIES OR CONDITIONS OF ANY KIND, either express or implied. See the
 * License for the specific language governing permissions and limitations under
 * the License.
 */

package co.cask.cdap.common.conf;

import java.util.concurrent.TimeUnit;

/**
 * Constants used by different systems are all defined here.
 */
public final class Constants {

  /**
   * Global Service names.
   */
  public static final class Service {
    public static final String ACL = "acl";
    public static final String APP_FABRIC_HTTP = "appfabric";
    public static final String TRANSACTION = "transaction";
    public static final String METRICS = "metrics";
    public static final String LOGSAVER = "log.saver";
    public static final String GATEWAY = "gateway";
    public static final String STREAMS = "streams";
    public static final String MASTER_SERVICES = "master.services";
    public static final String METRICS_PROCESSOR = "metrics.processor";
    public static final String DATASET_MANAGER = "dataset.service";
    public static final String DATASET_EXECUTOR = "dataset.executor";
    public static final String EXTERNAL_AUTHENTICATION = "external.authentication";
    public static final String EXPLORE_HTTP_USER_SERVICE = "explore.service";
    public static final String SERVICE_INSTANCE_TABLE_NAME = "cdap.services.instances";
  }

  /**
   * Zookeeper Configuration.
   */
  public static final class Zookeeper {
    public static final String QUORUM = "zookeeper.quorum";
    public static final String CFG_SESSION_TIMEOUT_MILLIS = "zookeeper.session.timeout.millis";
    public static final int DEFAULT_SESSION_TIMEOUT_MILLIS = 40000;
  }

  /**
   * HBase configurations.
   */
  public static final class HBase {
    public static final String AUTH_KEY_UPDATE_INTERVAL = "hbase.auth.key.update.interval";
  }

  /**
   * Dangerous Options.
   */
  public static final class Dangerous {
    public static final String UNRECOVERABLE_RESET = "enable.unrecoverable.reset";
    public static final boolean DEFAULT_UNRECOVERABLE_RESET = false;
  }

  /**
   * App Fabric Configuration.
   */
  public static final class AppFabric {

    /**
     * App Fabric Server.
     */
    public static final String SERVER_ADDRESS = "app.bind.address";
    public static final String OUTPUT_DIR = "app.output.dir";
    public static final String TEMP_DIR = "app.temp.dir";
    public static final String REST_PORT = "app.rest.port";
    public static final String PROGRAM_JVM_OPTS = "app.program.jvm.opts";
    public static final String BACKLOG_CONNECTIONS = "app.connection.backlog";
    public static final String EXEC_THREADS = "app.exec.threads";
    public static final String BOSS_THREADS = "app.boss.threads";
    public static final String WORKER_THREADS = "app.worker.threads";

    /**
     * Defaults.
     */
    public static final int DEFAULT_BACKLOG = 20000;
    public static final int DEFAULT_EXEC_THREADS = 20;
    public static final int DEFAULT_BOSS_THREADS = 1;
    public static final int DEFAULT_WORKER_THREADS = 10;

    /**
     * Query parameter to indicate start time.
     */
    public static final String QUERY_PARAM_START_TIME = "start";

    /**
     * Query parameter to indicate status of a program {active, completed, failed}
     */
    public static final String QUERY_PARAM_STATUS = "status";

    /**
     * Query parameter to indicate end time.
     */
    public static final String QUERY_PARAM_END_TIME = "end";

    /**
     * Query parameter to indicate limits on results.
     */
    public static final String QUERY_PARAM_LIMIT = "limit";

    /**
     * Default history results limit.
     */
    public static final int DEFAULT_HISTORY_RESULTS_LIMIT = 100;

    public static final String SERVICE_DESCRIPTION = "Service for managing application lifecycle.";
  }

  /**
   * Scheduler options.
   */
  public class Scheduler {
    public static final String CFG_SCHEDULER_MAX_THREAD_POOL_SIZE = "scheduler.max.thread.pool.size";
    public static final int DEFAULT_THREAD_POOL_SIZE = 30;
  }

  /**
   * Configuration Store.
   */
  public static final class ConfigStore {
    public static final String CONFIG_TABLE = "config.store.table";
    public static final Byte VERSION = 0;
  }

  /**
   * Transactions.
   */
  public static final class Transaction {
    /**
     * Twill Runnable configuration.
     */
    public static final class Container {
      // TODO: This is duplicated from TxConstants. Needs to be removed.
      public static final String ADDRESS = "data.tx.bind.address";
      public static final String NUM_INSTANCES = "data.tx.num.instances";
      public static final String NUM_CORES = "data.tx.num.cores";
      public static final String MEMORY_MB = "data.tx.memory.mb";
      public static final String MAX_INSTANCES = "data.tx.max.instances";
    }

    public static final String SERVICE_DESCRIPTION = "Service that maintains transaction states.";

  }

  /**
   * Datasets.
   */
  public static final class Dataset {

    public static final String TABLE_PREFIX = "dataset.table.prefix";

    /**
     * DatasetManager service configuration.
     */
    public static final class Manager {
      /** for the address (hostname) of the dataset server. */
      public static final String ADDRESS = "dataset.service.bind.address";

      public static final String BACKLOG_CONNECTIONS = "dataset.service.connection.backlog";
      public static final String EXEC_THREADS = "dataset.service.exec.threads";
      public static final String BOSS_THREADS = "dataset.service.boss.threads";
      public static final String WORKER_THREADS = "dataset.service.worker.threads";
      public static final String OUTPUT_DIR = "dataset.service.output.dir";

      // Defaults
      public static final int DEFAULT_BACKLOG = 20000;
      public static final int DEFAULT_EXEC_THREADS = 10;
      public static final int DEFAULT_BOSS_THREADS = 1;
      public static final int DEFAULT_WORKER_THREADS = 4;
    }

    /**
     * Twill Runnable configuration.
     */
    public static final class Container {
      public static final String NUM_INSTANCES = "dataset.service.num.instances";
      public static final String NUM_CORES = "dataset.service.num.cores";
      public static final String MEMORY_MB = "dataset.service.memory.mb";
    }

    /**
     * DatasetUserService configuration.
     */
    public static final class Executor {
      /** for the port of the dataset user service server. */
      public static final String PORT = "dataset.executor.bind.port";

      /** for the address (hostname) of the dataset server. */
      public static final String ADDRESS = "dataset.executor.bind.address";

      public static final String BACKLOG_CONNECTIONS = "dataset.executor.connection.backlog";
      public static final String EXEC_THREADS = "dataset.executor.exec.threads";
      public static final String BOSS_THREADS = "dataset.executor.boss.threads";
      public static final String WORKER_THREADS = "dataset.executor.worker.threads";
      public static final String OUTPUT_DIR = "dataset.executor.output.dir";

      /** Twill Runnable configuration **/
      public static final String CONTAINER_VIRTUAL_CORES = "dataset.executor.container.num.cores";
      public static final String CONTAINER_MEMORY_MB = "dataset.executor.container.memory.mb";
      public static final String CONTAINER_INSTANCES = "dataset.executor.container.instances";

      //max-instances of dataset executor service
      public static final String MAX_INSTANCES = "dataset.executor.max.instances";

      public static final String SERVICE_DESCRIPTION = "Service to perform Dataset operations.";
    }
  }

  /**
   * Stream configurations.
   */
  public static final class Stream {
    /* Begin CConfiguration keys */
    public static final String BASE_DIR = "stream.base.dir";
    public static final String TTL = "stream.event.ttl";
    public static final String PARTITION_DURATION = "stream.partition.duration";
    public static final String INDEX_INTERVAL = "stream.index.interval";
    public static final String FILE_PREFIX = "stream.file.prefix";
    public static final String CONSUMER_TABLE_PRESPLITS = "stream.consumer.table.presplits";
    public static final String FILE_CLEANUP_PERIOD = "stream.file.cleanup.period";

    // Stream http service configurations.
    public static final String STREAM_HANDLER = "stream.handler";
    public static final String ADDRESS = "stream.bind.address";
    public static final String WORKER_THREADS = "stream.worker.threads";
    public static final String ASYNC_WORKER_THREADS = "stream.async.worker.threads";
    public static final String ASYNC_QUEUE_SIZE = "stream.async.queue.size";

    // YARN container configurations.
    public static final String CONTAINER_VIRTUAL_CORES = "stream.container.num.cores";
    public static final String CONTAINER_MEMORY_MB = "stream.container.memory.mb";
    public static final String CONTAINER_INSTANCES = "stream.container.instances";

    // Tell the instance id of the YARN container. Set by the StreamHandlerRunnable only, not in default.xml
    public static final String CONTAINER_INSTANCE_ID = "stream.container.instance.id";
    /* End CConfiguration keys */

    /* Begin constants used by stream */

    /** How often to check for new file when reading from stream in milliseconds. **/
    public static final long NEW_FILE_CHECK_INTERVAL = TimeUnit.SECONDS.toMillis(10);
    public static final int HBASE_WRITE_BUFFER_SIZE = 4 * 1024 * 1024;


    /**
     * Contains HTTP headers used by Stream handler.
     */
    public static final class Headers {
      public static final String CONSUMER_ID = "X-ConsumerId";
    }

    //max instances of stream handler service
    public static final String MAX_INSTANCES = "stream.container.instances";

    public static final String SERVICE_DESCRIPTION = "Service that handles stream data ingestion.";
    /* End constants used by stream */
  }

  /**
   * Gateway Configurations.
   */
  public static final class Gateway {
    public static final String API_VERSION_2_TOKEN = "v2";
    public static final String API_VERSION_2 = "/" + API_VERSION_2_TOKEN;
    /**
     * v3 API.
     */
    public static final String API_VERSION_3_TOKEN = "v3";
    public static final String API_VERSION_3 = "/" + API_VERSION_3_TOKEN;
    public static final String STREAM_HANDLER_NAME = "stream.rest";
    public static final String METRICS_CONTEXT = "gateway";
    public static final String API_KEY = "X-ApiKey";
  }

  /**
   * Router Configuration.
   */
  public static final class Router {
    public static final String ADDRESS = "router.bind.address";
    public static final String ROUTER_PORT = "router.bind.port";
    public static final String WEBAPP_PORT = "router.webapp.bind.port";
    public static final String WEBAPP_ENABLED = "router.webapp.enabled";
    public static final String ROUTER_SSL_PORT = "router.ssl.bind.port";
    public static final String WEBAPP_SSL_PORT = "router.ssl.webapp.bind.port";
    public static final String BACKLOG_CONNECTIONS = "router.connection.backlog";
    public static final String SERVER_BOSS_THREADS = "router.server.boss.threads";
    public static final String SERVER_WORKER_THREADS = "router.server.worker.threads";
    public static final String CLIENT_BOSS_THREADS = "router.client.boss.threads";
    public static final String CLIENT_WORKER_THREADS = "router.client.worker.threads";

    /**
     * Defaults.
     */
    public static final String DEFAULT_ROUTER_PORT = "10000";
    public static final String DEFAULT_WEBAPP_PORT = "20000";
    public static final String DEFAULT_ROUTER_SSL_PORT = "10443";
    public static final String DEFAULT_WEBAPP_SSL_PORT = "20443";
    public static final boolean DEFAULT_WEBAPP_ENABLED = false;


    public static final int DEFAULT_BACKLOG = 20000;
    public static final int DEFAULT_SERVER_BOSS_THREADS = 1;
    public static final int DEFAULT_SERVER_WORKER_THREADS = 10;
    public static final int DEFAULT_CLIENT_BOSS_THREADS = 1;
    public static final int DEFAULT_CLIENT_WORKER_THREADS = 10;

    public static final String GATEWAY_DISCOVERY_NAME = Service.GATEWAY;
    public static final String WEBAPP_DISCOVERY_NAME = "webapp/$HOST";
  }

  /**
   * Webapp Configuration.
   */
  public static final class Webapp {
    public static final String WEBAPP_DIR = "webapp";
  }

  /**
   * Metrics constants.
   */
  public static final class Metrics {
    public static final String DATASET_CONTEXT = "-.dataset";
    public static final String ADDRESS = "metrics.bind.address";
    public static final String CLUSTER_NAME = "metrics.cluster.name";
    public static final String CONFIG_AUTHENTICATION_REQUIRED = "metrics.authenticate";
    public static final String BACKLOG_CONNECTIONS = "metrics.connection.backlog";
    public static final String EXEC_THREADS = "metrics.exec.threads";
    public static final String BOSS_THREADS = "metrics.boss.threads";
    public static final String WORKER_THREADS = "metrics.worker.threads";
    public static final String NUM_INSTANCES = "metrics.num.instances";
    public static final String NUM_CORES = "metrics.num.cores";
    public static final String MEMORY_MB = "metrics.memory.mb";
    public static final String MAX_INSTANCES = "metrics.max.instances";
    public static final String SERVICE_DESCRIPTION = "Service to handle metrics requests.";

    /**
     * Metric's dataset related constants.
     */
    public static final class Dataset {
      /** Defines reporting interval for HBase stats, in seconds */
      public static final String HBASE_STATS_REPORT_INTERVAL = "metrics.dataset.hbase.stats.report.interval";
      /** Defines reporting interval for LevelDB stats, in seconds */
      public static final String LEVELDB_STATS_REPORT_INTERVAL = "metrics.dataset.leveldb.stats.report.interval";
    }

    /**
     * Metrics context tags
     */
    public static final class Tag {
      // NOTES:
      //   * tag names must be unique (keeping all possible here helps to ensure that)
      //   * tag names better be short to reduce the serialized metric value size
      public static final String RUN_ID = "run";
      public static final String INSTANCE_ID = "ins";
      public static final String COMPONENT = "cmp";
      public static final String STREAM = "str";
      public static final String DATASET = "ds";
      public static final String SERVICE = "srv";
      public static final String SERVICE_RUNNABLE = "srn";
      public static final String HANDLER = "hnd";
      public static final String METHOD = "mtd";
      public static final String MR_TASK_TYPE = "mrt";
      public static final String APP = "app";
      public static final String PROGRAM = "prg";
      public static final String PROGRAM_TYPE = "ptp";
      public static final String FLOWLET = "flt";
      public static final String FLOWLET_QUEUE = "flq";
      public static final String CLUSTER_METRICS = "cls";
    }
  }

  /**
   * Configurations for metrics processor.
   */
  public static final class MetricsProcessor {
    public static final String NUM_INSTANCES = "metrics.processor.num.instances";
    public static final String NUM_CORES = "metrics.processor.num.cores";
    public static final String MEMORY_MB = "metrics.processor.memory.mb";
    public static final String MAX_INSTANCES = "metrics.processor.max.instances";

    public static final String METRICS_PROCESSOR_STATUS_HANDLER = "metrics.processor.status.handler";
    public static final String ADDRESS = "metrics.processor.status.bind.address";

    public static final String SERVICE_DESCRIPTION = "Service to process application and system metrics.";
  }

  /**
   * Configurations for log saver.
   */
  public static final class LogSaver {
    public static final String NUM_INSTANCES = "log.saver.num.instances";
    public static final String MEMORY_MB = "log.saver.run.memory.megs";
    public static final String MAX_INSTANCES = "log.saver.max.instances";

    public static final String LOG_SAVER_STATUS_HANDLER = "log.saver.status.handler";
    public static final String ADDRESS = "log.saver.status.bind.address";

    public static final String SERVICE_DESCRIPTION = "Service to collect and store logs.";
  }

  /**
   * Monitor constants.
   */
  public static final class Monitor {
    public static final String STATUS_OK = "OK";
    public static final String STATUS_NOTOK = "NOTOK";
    public static final String DISCOVERY_TIMEOUT_SECONDS = "monitor.handler.service.discovery.timeout.seconds";
  }

  /**
   * Logging constants.
   */
  public static final class Logging {
    public static final String SYSTEM_NAME = "cdap";
    public static final String COMPONENT_NAME = "services";
  }

  /**
   * Security configuration.
   */
  public static final class Security {
    /** Enables security. */
    public static final String ENABLED = "security.enabled";
    /** Enables authorization. */
    public static final String AUTHORIZATION_ENABLED = "security.authorization.enabled";
    /** Enables Kerberos authentication. */
    public static final String KERBEROS_ENABLED = "kerberos.auth.enabled";
    /** Algorithm used to generate the digest for access tokens. */
    public static final String TOKEN_DIGEST_ALGO = "security.token.digest.algorithm";
    /** Key length for secret key used by token digest algorithm. */
    public static final String TOKEN_DIGEST_KEY_LENGTH = "security.token.digest.keylength";
    /** Time duration in milliseconds after which an active secret key should be retired. */
    public static final String TOKEN_DIGEST_KEY_EXPIRATION = "security.token.digest.key.expiration.ms";
    /** Parent znode used for secret key distribution in ZooKeeper. */
    public static final String DIST_KEY_PARENT_ZNODE = "security.token.distributed.parent.znode";
    /** TODO: Config param is deprecated, AUTH_SERVER_BIND_ADDRESS should be used instead. */
    public static final String AUTH_SERVER_ADDRESS = "security.auth.server.address";
    /** Address the Authentication Server should bind to. */
    public static final String AUTH_SERVER_BIND_ADDRESS = "security.auth.server.bind.address";
    /** Configuration for External Authentication Server. */
    public static final String AUTH_SERVER_BIND_PORT = "security.auth.server.bind.port";
    /** Maximum number of handler threads for the Authentication Server embedded Jetty instance. */
    public static final String MAX_THREADS = "security.server.maxthreads";
    /** Access token expiration time in milliseconds. */
    public static final String TOKEN_EXPIRATION = "security.server.token.expiration.ms";
    /** Long lasting Access token expiration time in milliseconds. */
    public static final String EXTENDED_TOKEN_EXPIRATION = "security.server.extended.token.expiration.ms";
    public static final String CFG_FILE_BASED_KEYFILE_PATH = "security.data.keyfile.path";
    /** Configuration for security realm. */
    public static final String CFG_REALM = "security.realm";
    /** Authentication Handler class name */
    public static final String AUTH_HANDLER_CLASS = "security.authentication.handlerClassName";
    /** Prefix for all configurable properties of an Authentication handler. */
    public static final String AUTH_HANDLER_CONFIG_BASE = "security.authentication.handler.";
    /** Authentication Login Module class name */
    public static final String LOGIN_MODULE_CLASS_NAME = "security.authentication.loginmodule.className";
    /** Realm file for Basic Authentication */
    public static final String BASIC_REALM_FILE = "security.authentication.basic.realmfile";
    /** Enables SSL */
    public static final String SSL_ENABLED = "ssl.enabled";

    /**
     * Headers for security.
     */
    public static final class Headers {
      /** Internal user ID header passed from Router to downstream services */
      public static final String USER_ID = "CDAP-UserId";
    }

    /**
     * Security configuration for Router.
     */
    public static final class Router {
      /** SSL keystore location */
      public static final String SSL_KEYSTORE_PATH = "router.ssl.keystore.path";
      /** SSL keystore type */
      public static final String SSL_KEYSTORE_TYPE = "router.ssl.keystore.type";
      /** SSL keystore key password */
      public static final String SSL_KEYPASSWORD = "router.ssl.keystore.keypassword";
      /** SSL keystore password */
      public static final String SSL_KEYSTORE_PASSWORD = "router.ssl.keystore.password";

      /** Default SSL keystore type */
      public static final String DEFAULT_SSL_KEYSTORE_TYPE = "JKS";
    }

    /**
     * Security configuration for ExternalAuthenticationServer.
     */
    public static final class AuthenticationServer {
      /** SSL port */
      public static final String SSL_PORT = "security.auth.server.ssl.bind.port";
      /** SSL keystore location */
      public static final String SSL_KEYSTORE_PATH = "security.auth.server.ssl.keystore.path";
      /** SSL keystore type */
      public static final String SSL_KEYSTORE_TYPE = "security.auth.server.ssl.keystore.type";
      /** SSL keystore key password */
      public static final String SSL_KEYPASSWORD = "security.auth.server.ssl.keystore.keypassword";
      /** SSL keystore password */
      public static final String SSL_KEYSTORE_PASSWORD = "security.auth.server.ssl.keystore.password";

      /** Default SSL keystore type */
      public static final String DEFAULT_SSL_KEYSTORE_TYPE = "JKS";
    }

    /** Path to the Kerberos keytab file used by CDAP */
    public static final String CFG_CDAP_MASTER_KRB_KEYTAB_PATH = "cdap.master.kerberos.keytab";
    /** Kerberos principal used by CDAP */
    public static final String CFG_CDAP_MASTER_KRB_PRINCIPAL = "cdap.master.kerberos.principal";
  }

  /**
   * Explore module configuration.
   */
  public static final class Explore {
    public static final String CCONF_KEY = "explore.cconfiguration";
    public static final String HCONF_KEY = "explore.hconfiguration";
    public static final String TX_QUERY_KEY = "explore.hive.query.tx.id";
    public static final String TX_QUERY_CLOSED = "explore.hive.query.tx.commited";

    public static final String START_ON_DEMAND = "explore.start.on.demand";

    public static final String DATASET_NAME = "explore.dataset.name";
    public static final String DATASET_STORAGE_HANDLER_CLASS = "co.cask.cdap.hive.datasets.DatasetStorageHandler";
    public static final String STREAM_NAME = "explore.stream.name";
    public static final String STREAM_STORAGE_HANDLER_CLASS = "co.cask.cdap.hive.stream.StreamStorageHandler";
    public static final String EXPLORE_CLASSPATH = "explore.classpath";
    public static final String EXPLORE_CONF_FILES = "explore.conf.files";
    public static final String PREVIEWS_DIR_NAME = "explore.previews.dir";

    public static final String SERVER_ADDRESS = "explore.service.bind.address";

    public static final String BACKLOG_CONNECTIONS = "explore.service.connection.backlog";
    public static final String EXEC_THREADS = "explore.service.exec.threads";
    public static final String WORKER_THREADS = "explore.service.worker.threads";

    /** Twill Runnable configuration **/
    public static final String CONTAINER_VIRTUAL_CORES = "explore.executor.container.num.cores";
    public static final String CONTAINER_MEMORY_MB = "explore.executor.container.memory.mb";
    public static final String CONTAINER_INSTANCES = "explore.executor.container.instances";

    public static final String LOCAL_DATA_DIR = "explore.local.data.dir";
    public static final String EXPLORE_ENABLED = "explore.enabled";
    public static final String WRITES_ENABLED = "explore.writes.enabled";

    //max-instances of explore HTTP service
    public static final String MAX_INSTANCES = "explore.executor.max.instances";

    public static final String ACTIVE_OPERATION_TIMEOUT_SECS = "explore.active.operation.timeout.secs";
    public static final String INACTIVE_OPERATION_TIMEOUT_SECS = "explore.inactive.operation.timeout.secs";
    public static final String CLEANUP_JOB_SCHEDULE_SECS = "explore.cleanup.job.schedule.secs";

    public static final String SERVICE_DESCRIPTION = "Service to run Ad-hoc queries.";

    /**
     * Explore JDBC constants.
     */
    public static final class Jdbc {
      public static final String URL_PREFIX = "jdbc:cdap://";
    }
  }

  /**
   * Notification system configuration.
   */
  public static final class Notification {
    public static final String TRANSPORT_SYSTEM = "notification.transport.system";

<<<<<<< HEAD
    /**
     * Notifications in Streams constants.
     */
    public static final class Stream {
      public static final String STREAM_HEARTBEAT_FEED_CATEGORY = "streamHeartbeats";
      public static final String STREAM_FEED_CATEGORY = "streams";

      public static final long DEFAULT_DATA_THRESHOLD = 1000000000;

      public static final int INIT_AGGREGATION_DELAY = 2;
      public static final int AGGREGATION_DELAY = 5;
    }
=======
    public static final String KAFKA_DELEGATE_NOTIFICATION_SERVICE = "kafka.delegate.notification.service";
>>>>>>> a6dd67db
  }

  public static final String CFG_LOCAL_DATA_DIR = "local.data.dir";
  public static final String CFG_YARN_USER = "yarn.user";
  public static final String CFG_HDFS_USER = "hdfs.user";
  public static final String CFG_HDFS_NAMESPACE = "hdfs.namespace";
  public static final String CFG_HDFS_LIB_DIR = "hdfs.lib.dir";

  public static final String CFG_TWILL_ZK_NAMESPACE = "twill.zookeeper.namespace";
  public static final String CFG_TWILL_RESERVED_MEMORY_MB = "twill.java.reserved.memory.mb";
  public static final String CFG_TWILL_NO_CONTAINER_TIMEOUT = "twill.no.container.timeout";

  /**
   * Data Fabric.
   */
  public static enum InMemoryPersistenceType {
    MEMORY,
    LEVELDB,
    HSQLDB
  }
  /** defines which persistence engine to use when running all in one JVM. **/
  public static final String CFG_DATA_INMEMORY_PERSISTENCE = "data.local.inmemory.persistence.type";
  public static final String CFG_DATA_LEVELDB_DIR = "data.local.storage";
  public static final String CFG_DATA_LEVELDB_BLOCKSIZE = "data.local.storage.blocksize";
  public static final String CFG_DATA_LEVELDB_CACHESIZE = "data.local.storage.cachesize";
  public static final String CFG_DATA_LEVELDB_FSYNC = "data.local.storage.fsync";


  /**
   * Defaults for Data Fabric.
   */
  public static final String DEFAULT_DATA_INMEMORY_PERSISTENCE = InMemoryPersistenceType.MEMORY.name();
  public static final String DEFAULT_DATA_LEVELDB_DIR = "data";
  public static final int DEFAULT_DATA_LEVELDB_BLOCKSIZE = 1024;
  public static final long DEFAULT_DATA_LEVELDB_CACHESIZE = 1024 * 1024 * 100;
  public static final boolean DEFAULT_DATA_LEVELDB_FSYNC = true;

  /**
   * Configuration for Metadata service.
   */
  public static final String CFG_RUN_HISTORY_KEEP_DAYS = "metadata.program.run.history.keepdays";
  public static final int DEFAULT_RUN_HISTORY_KEEP_DAYS = 30;

  /**
   * Config for Log Collection.
   */
  public static final String CFG_LOG_COLLECTION_ROOT = "log.collection.root";
  public static final String DEFAULT_LOG_COLLECTION_ROOT = "data/logs";
  public static final String CFG_LOG_COLLECTION_PORT = "log.collection.bind.port";
  public static final int DEFAULT_LOG_COLLECTION_PORT = 12157;
  public static final String CFG_LOG_COLLECTION_THREADS = "log.collection.threads";
  public static final int DEFAULT_LOG_COLLECTION_THREADS = 10;
  public static final String CFG_LOG_COLLECTION_SERVER_ADDRESS = "log.collection.bind.address";
  public static final String DEFAULT_LOG_COLLECTION_SERVER_ADDRESS = "localhost";

  /**
   * Constants related to Passport.
   */
  public static final String CFG_APPFABRIC_ENVIRONMENT = "appfabric.environment";
  public static final String DEFAULT_APPFABRIC_ENVIRONMENT = "devsuite";


  /**
   * Default namespace to be used by v2 APIs
   */
  public static final String DEFAULT_NAMESPACE = "default";
  /**
   * 'system' reserved namespace name
   */
  public static final String SYSTEM_NAMESPACE = "system";

  /**
   * Constants related to external systems.
   */
  public static final class External {
    /**
     * Constants used by Java security.
     */
    public static final class JavaSecurity {
      public static final String ENV_AUTH_LOGIN_CONFIG = "java.security.auth.login.config";
    }

    /**
     * Constants used by Zookeeper.
     */
    public static final class Zookeeper {
      public static final String ENV_AUTH_PROVIDER_1 = "zookeeper.authProvider.1";
      public static final String ENV_ALLOW_SASL_FAILED_CLIENTS = "zookeeper.allowSaslFailedClients";
    }
  }

  /**
   * Constants for the dashboard/frontend.
   */
  public static final class Dashboard {
    /**
     * Port for the dashboard to bind to in non-SSL mode.
     */
    public static final String BIND_PORT = "dashboard.bind.port";

    /**
     * Port for the dashboard to bind to in SSL mode.
     */
    public static final String SSL_BIND_PORT = "dashboard.ssl.bind.port";

    /**
     * True to allow self-signed SSL certificates for endpoints accessed by the dashboard.
     */
    public static final String SSL_ALLOW_SELFSIGNEDCERT = "dashboard.selfsignedcertificate.enabled";
  }

  /**
   * Constants for endpoints
   */
  public static final class EndPoints {
    /**
    * Status endpoint
    */
    public static final String STATUS = "/status";
  }
}<|MERGE_RESOLUTION|>--- conflicted
+++ resolved
@@ -581,7 +581,6 @@
   public static final class Notification {
     public static final String TRANSPORT_SYSTEM = "notification.transport.system";
 
-<<<<<<< HEAD
     /**
      * Notifications in Streams constants.
      */
@@ -594,9 +593,6 @@
       public static final int INIT_AGGREGATION_DELAY = 2;
       public static final int AGGREGATION_DELAY = 5;
     }
-=======
-    public static final String KAFKA_DELEGATE_NOTIFICATION_SERVICE = "kafka.delegate.notification.service";
->>>>>>> a6dd67db
   }
 
   public static final String CFG_LOCAL_DATA_DIR = "local.data.dir";
