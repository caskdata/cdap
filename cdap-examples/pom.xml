--- conflicted
+++ resolved
@@ -22,11 +22,7 @@
   <parent>
     <groupId>co.cask.cdap</groupId>
     <artifactId>cdap</artifactId>
-<<<<<<< HEAD
     <version>2.6.0-SNAPSHOT</version>
-=======
-    <version>2.5.0</version>
->>>>>>> da9dabe4
   </parent>
 
   <artifactId>cdap-examples</artifactId>
